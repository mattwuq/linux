/*
 * Copyright © 2014 Red Hat.
 *
 * Permission to use, copy, modify, distribute, and sell this software and its
 * documentation for any purpose is hereby granted without fee, provided that
 * the above copyright notice appear in all copies and that both that copyright
 * notice and this permission notice appear in supporting documentation, and
 * that the name of the copyright holders not be used in advertising or
 * publicity pertaining to distribution of the software without specific,
 * written prior permission.  The copyright holders make no representations
 * about the suitability of this software for any purpose.  It is provided "as
 * is" without express or implied warranty.
 *
 * THE COPYRIGHT HOLDERS DISCLAIM ALL WARRANTIES WITH REGARD TO THIS SOFTWARE,
 * INCLUDING ALL IMPLIED WARRANTIES OF MERCHANTABILITY AND FITNESS, IN NO
 * EVENT SHALL THE COPYRIGHT HOLDERS BE LIABLE FOR ANY SPECIAL, INDIRECT OR
 * CONSEQUENTIAL DAMAGES OR ANY DAMAGES WHATSOEVER RESULTING FROM LOSS OF USE,
 * DATA OR PROFITS, WHETHER IN AN ACTION OF CONTRACT, NEGLIGENCE OR OTHER
 * TORTIOUS ACTION, ARISING OUT OF OR IN CONNECTION WITH THE USE OR PERFORMANCE
 * OF THIS SOFTWARE.
 */
#ifndef _DRM_DP_MST_HELPER_H_
#define _DRM_DP_MST_HELPER_H_

#include <linux/types.h>
#include <drm/drm_dp_helper.h>
#include <drm/drm_atomic.h>

#if IS_ENABLED(CONFIG_DRM_DEBUG_DP_MST_TOPOLOGY_REFS)
#include <linux/stackdepot.h>
#include <linux/timekeeping.h>

enum drm_dp_mst_topology_ref_type {
	DRM_DP_MST_TOPOLOGY_REF_GET,
	DRM_DP_MST_TOPOLOGY_REF_PUT,
};

struct drm_dp_mst_topology_ref_history {
	struct drm_dp_mst_topology_ref_entry {
		enum drm_dp_mst_topology_ref_type type;
		int count;
		ktime_t ts_nsec;
		depot_stack_handle_t backtrace;
	} *entries;
	int len;
};
#endif /* IS_ENABLED(CONFIG_DRM_DEBUG_DP_MST_TOPOLOGY_REFS) */

struct drm_dp_mst_branch;

/**
 * struct drm_dp_vcpi - Virtual Channel Payload Identifier
 * @vcpi: Virtual channel ID.
 * @pbn: Payload Bandwidth Number for this channel
 * @aligned_pbn: PBN aligned with slot size
 * @num_slots: number of slots for this PBN
 */
struct drm_dp_vcpi {
	int vcpi;
	int pbn;
	int aligned_pbn;
	int num_slots;
};

/**
 * struct drm_dp_mst_port - MST port
 * @port_num: port number
 * @input: if this port is an input port. Protected by
 * &drm_dp_mst_topology_mgr.base.lock.
 * @mcs: message capability status - DP 1.2 spec. Protected by
 * &drm_dp_mst_topology_mgr.base.lock.
 * @ddps: DisplayPort Device Plug Status - DP 1.2. Protected by
 * &drm_dp_mst_topology_mgr.base.lock.
 * @pdt: Peer Device Type. Protected by
 * &drm_dp_mst_topology_mgr.base.lock.
 * @ldps: Legacy Device Plug Status. Protected by
 * &drm_dp_mst_topology_mgr.base.lock.
 * @dpcd_rev: DPCD revision of device on this port. Protected by
 * &drm_dp_mst_topology_mgr.base.lock.
 * @num_sdp_streams: Number of simultaneous streams. Protected by
 * &drm_dp_mst_topology_mgr.base.lock.
 * @num_sdp_stream_sinks: Number of stream sinks. Protected by
 * &drm_dp_mst_topology_mgr.base.lock.
 * @available_pbn: Available bandwidth for this port. Protected by
 * &drm_dp_mst_topology_mgr.base.lock.
 * @next: link to next port on this branch device
 * @aux: i2c aux transport to talk to device connected to this port, protected
 * by &drm_dp_mst_topology_mgr.base.lock.
 * @parent: branch device parent of this port
 * @vcpi: Virtual Channel Payload info for this port.
 * @connector: DRM connector this port is connected to. Protected by
 * &drm_dp_mst_topology_mgr.base.lock.
 * @mgr: topology manager this port lives under.
 *
 * This structure represents an MST port endpoint on a device somewhere
 * in the MST topology.
 */
struct drm_dp_mst_port {
	/**
	 * @topology_kref: refcount for this port's lifetime in the topology,
	 * only the DP MST helpers should need to touch this
	 */
	struct kref topology_kref;

	/**
	 * @malloc_kref: refcount for the memory allocation containing this
	 * structure. See drm_dp_mst_get_port_malloc() and
	 * drm_dp_mst_put_port_malloc().
	 */
	struct kref malloc_kref;

#if IS_ENABLED(CONFIG_DRM_DEBUG_DP_MST_TOPOLOGY_REFS)
	/**
	 * @topology_ref_history: A history of each topology
	 * reference/dereference. See CONFIG_DRM_DEBUG_DP_MST_TOPOLOGY_REFS.
	 */
	struct drm_dp_mst_topology_ref_history topology_ref_history;
#endif

	u8 port_num;
	bool input;
	bool mcs;
	bool ddps;
	u8 pdt;
	bool ldps;
	u8 dpcd_rev;
	u8 num_sdp_streams;
	u8 num_sdp_stream_sinks;
	uint16_t available_pbn;
	struct list_head next;
	/**
	 * @mstb: the branch device connected to this port, if there is one.
	 * This should be considered protected for reading by
	 * &drm_dp_mst_topology_mgr.lock. There are two exceptions to this:
	 * &drm_dp_mst_topology_mgr.up_req_work and
	 * &drm_dp_mst_topology_mgr.work, which do not grab
	 * &drm_dp_mst_topology_mgr.lock during reads but are the only
	 * updaters of this list and are protected from writing concurrently
	 * by &drm_dp_mst_topology_mgr.probe_lock.
	 */
	struct drm_dp_mst_branch *mstb;
	struct drm_dp_aux aux; /* i2c bus for this port? */
	struct drm_dp_mst_branch *parent;

	struct drm_dp_vcpi vcpi;
	struct drm_connector *connector;
	struct drm_dp_mst_topology_mgr *mgr;

	/**
	 * @cached_edid: for DP logical ports - make tiling work by ensuring
	 * that the EDID for all connectors is read immediately.
	 */
	struct edid *cached_edid;
	/**
	 * @has_audio: Tracks whether the sink connector to this port is
	 * audio-capable.
	 */
	bool has_audio;
};

/**
 * struct drm_dp_mst_branch - MST branch device.
 * @rad: Relative Address to talk to this branch device.
 * @lct: Link count total to talk to this branch device.
 * @num_ports: number of ports on the branch.
 * @msg_slots: one bit per transmitted msg slot.
 * @port_parent: pointer to the port parent, NULL if toplevel.
 * @mgr: topology manager for this branch device.
 * @tx_slots: transmission slots for this device.
 * @last_seqno: last sequence number used to talk to this.
 * @link_address_sent: if a link address message has been sent to this device yet.
 * @guid: guid for DP 1.2 branch device. port under this branch can be
 * identified by port #.
 *
 * This structure represents an MST branch device, there is one
 * primary branch device at the root, along with any other branches connected
 * to downstream port of parent branches.
 */
struct drm_dp_mst_branch {
	/**
	 * @topology_kref: refcount for this branch device's lifetime in the
	 * topology, only the DP MST helpers should need to touch this
	 */
	struct kref topology_kref;

	/**
	 * @malloc_kref: refcount for the memory allocation containing this
	 * structure. See drm_dp_mst_get_mstb_malloc() and
	 * drm_dp_mst_put_mstb_malloc().
	 */
	struct kref malloc_kref;

#if IS_ENABLED(CONFIG_DRM_DEBUG_DP_MST_TOPOLOGY_REFS)
	/**
	 * @topology_ref_history: A history of each topology
	 * reference/dereference. See CONFIG_DRM_DEBUG_DP_MST_TOPOLOGY_REFS.
	 */
	struct drm_dp_mst_topology_ref_history topology_ref_history;
#endif

	/**
	 * @destroy_next: linked-list entry used by
	 * drm_dp_delayed_destroy_work()
	 */
	struct list_head destroy_next;

	u8 rad[8];
	u8 lct;
	int num_ports;

	int msg_slots;
	/**
	 * @ports: the list of ports on this branch device. This should be
	 * considered protected for reading by &drm_dp_mst_topology_mgr.lock.
	 * There are two exceptions to this:
	 * &drm_dp_mst_topology_mgr.up_req_work and
	 * &drm_dp_mst_topology_mgr.work, which do not grab
	 * &drm_dp_mst_topology_mgr.lock during reads but are the only
	 * updaters of this list and are protected from updating the list
	 * concurrently by @drm_dp_mst_topology_mgr.probe_lock
	 */
	struct list_head ports;

	/* list of tx ops queue for this port */
	struct drm_dp_mst_port *port_parent;
	struct drm_dp_mst_topology_mgr *mgr;

	/* slots are protected by mstb->mgr->qlock */
	struct drm_dp_sideband_msg_tx *tx_slots[2];
	int last_seqno;
	bool link_address_sent;

	/* global unique identifier to identify branch devices */
	u8 guid[16];
};


/* sideband msg header - not bit struct */
struct drm_dp_sideband_msg_hdr {
	u8 lct;
	u8 lcr;
	u8 rad[8];
	bool broadcast;
	bool path_msg;
	u8 msg_len;
	bool somt;
	bool eomt;
	bool seqno;
};

struct drm_dp_nak_reply {
	u8 guid[16];
	u8 reason;
	u8 nak_data;
};

struct drm_dp_link_address_ack_reply {
	u8 guid[16];
	u8 nports;
	struct drm_dp_link_addr_reply_port {
		bool input_port;
		u8 peer_device_type;
		u8 port_number;
		bool mcs;
		bool ddps;
		bool legacy_device_plug_status;
		u8 dpcd_revision;
		u8 peer_guid[16];
		u8 num_sdp_streams;
		u8 num_sdp_stream_sinks;
	} ports[16];
};

struct drm_dp_remote_dpcd_read_ack_reply {
	u8 port_number;
	u8 num_bytes;
	u8 bytes[255];
};

struct drm_dp_remote_dpcd_write_ack_reply {
	u8 port_number;
};

struct drm_dp_remote_dpcd_write_nak_reply {
	u8 port_number;
	u8 reason;
	u8 bytes_written_before_failure;
};

struct drm_dp_remote_i2c_read_ack_reply {
	u8 port_number;
	u8 num_bytes;
	u8 bytes[255];
};

struct drm_dp_remote_i2c_read_nak_reply {
	u8 port_number;
	u8 nak_reason;
	u8 i2c_nak_transaction;
};

struct drm_dp_remote_i2c_write_ack_reply {
	u8 port_number;
};


struct drm_dp_sideband_msg_rx {
	u8 chunk[48];
	u8 msg[256];
	u8 curchunk_len;
	u8 curchunk_idx; /* chunk we are parsing now */
	u8 curchunk_hdrlen;
	u8 curlen; /* total length of the msg */
	bool have_somt;
	bool have_eomt;
	struct drm_dp_sideband_msg_hdr initial_hdr;
};

#define DRM_DP_MAX_SDP_STREAMS 16
struct drm_dp_allocate_payload {
	u8 port_number;
	u8 number_sdp_streams;
	u8 vcpi;
	u16 pbn;
	u8 sdp_stream_sink[DRM_DP_MAX_SDP_STREAMS];
};

struct drm_dp_allocate_payload_ack_reply {
	u8 port_number;
	u8 vcpi;
	u16 allocated_pbn;
};

struct drm_dp_connection_status_notify {
	u8 guid[16];
	u8 port_number;
	bool legacy_device_plug_status;
	bool displayport_device_plug_status;
	bool message_capability_status;
	bool input_port;
	u8 peer_device_type;
};

struct drm_dp_remote_dpcd_read {
	u8 port_number;
	u32 dpcd_address;
	u8 num_bytes;
};

struct drm_dp_remote_dpcd_write {
	u8 port_number;
	u32 dpcd_address;
	u8 num_bytes;
	u8 *bytes;
};

#define DP_REMOTE_I2C_READ_MAX_TRANSACTIONS 4
struct drm_dp_remote_i2c_read {
	u8 num_transactions;
	u8 port_number;
	struct drm_dp_remote_i2c_read_tx {
		u8 i2c_dev_id;
		u8 num_bytes;
		u8 *bytes;
		u8 no_stop_bit;
		u8 i2c_transaction_delay;
	} transactions[DP_REMOTE_I2C_READ_MAX_TRANSACTIONS];
	u8 read_i2c_device_id;
	u8 num_bytes_read;
};

struct drm_dp_remote_i2c_write {
	u8 port_number;
	u8 write_i2c_device_id;
	u8 num_bytes;
	u8 *bytes;
};

/* this covers ENUM_RESOURCES, POWER_DOWN_PHY, POWER_UP_PHY */
struct drm_dp_port_number_req {
	u8 port_number;
};

struct drm_dp_enum_path_resources_ack_reply {
	u8 port_number;
	u16 full_payload_bw_number;
	u16 avail_payload_bw_number;
};

/* covers POWER_DOWN_PHY, POWER_UP_PHY */
struct drm_dp_port_number_rep {
	u8 port_number;
};

struct drm_dp_query_payload {
	u8 port_number;
	u8 vcpi;
};

struct drm_dp_resource_status_notify {
	u8 port_number;
	u8 guid[16];
	u16 available_pbn;
};

struct drm_dp_query_payload_ack_reply {
	u8 port_number;
	u16 allocated_pbn;
};

struct drm_dp_sideband_msg_req_body {
	u8 req_type;
	union ack_req {
		struct drm_dp_connection_status_notify conn_stat;
		struct drm_dp_port_number_req port_num;
		struct drm_dp_resource_status_notify resource_stat;

		struct drm_dp_query_payload query_payload;
		struct drm_dp_allocate_payload allocate_payload;

		struct drm_dp_remote_dpcd_read dpcd_read;
		struct drm_dp_remote_dpcd_write dpcd_write;

		struct drm_dp_remote_i2c_read i2c_read;
		struct drm_dp_remote_i2c_write i2c_write;
	} u;
};

struct drm_dp_sideband_msg_reply_body {
	u8 reply_type;
	u8 req_type;
	union ack_replies {
		struct drm_dp_nak_reply nak;
		struct drm_dp_link_address_ack_reply link_addr;
		struct drm_dp_port_number_rep port_number;

		struct drm_dp_enum_path_resources_ack_reply path_resources;
		struct drm_dp_allocate_payload_ack_reply allocate_payload;
		struct drm_dp_query_payload_ack_reply query_payload;

		struct drm_dp_remote_dpcd_read_ack_reply remote_dpcd_read_ack;
		struct drm_dp_remote_dpcd_write_ack_reply remote_dpcd_write_ack;
		struct drm_dp_remote_dpcd_write_nak_reply remote_dpcd_write_nack;

		struct drm_dp_remote_i2c_read_ack_reply remote_i2c_read_ack;
		struct drm_dp_remote_i2c_read_nak_reply remote_i2c_read_nack;
		struct drm_dp_remote_i2c_write_ack_reply remote_i2c_write_ack;
	} u;
};

/* msg is queued to be put into a slot */
#define DRM_DP_SIDEBAND_TX_QUEUED 0
/* msg has started transmitting on a slot - still on msgq */
#define DRM_DP_SIDEBAND_TX_START_SEND 1
/* msg has finished transmitting on a slot - removed from msgq only in slot */
#define DRM_DP_SIDEBAND_TX_SENT 2
/* msg has received a response - removed from slot */
#define DRM_DP_SIDEBAND_TX_RX 3
#define DRM_DP_SIDEBAND_TX_TIMEOUT 4

struct drm_dp_sideband_msg_tx {
	u8 msg[256];
	u8 chunk[48];
	u8 cur_offset;
	u8 cur_len;
	struct drm_dp_mst_branch *dst;
	struct list_head next;
	int seqno;
	int state;
	bool path_msg;
	struct drm_dp_sideband_msg_reply_body reply;
};

/* sideband msg handler */
struct drm_dp_mst_topology_mgr;
struct drm_dp_mst_topology_cbs {
	/* create a connector for a port */
	struct drm_connector *(*add_connector)(struct drm_dp_mst_topology_mgr *mgr, struct drm_dp_mst_port *port, const char *path);
	void (*register_connector)(struct drm_connector *connector);
	void (*destroy_connector)(struct drm_dp_mst_topology_mgr *mgr,
				  struct drm_connector *connector);
};

#define DP_MAX_PAYLOAD (sizeof(unsigned long) * 8)

#define DP_PAYLOAD_LOCAL 1
#define DP_PAYLOAD_REMOTE 2
#define DP_PAYLOAD_DELETE_LOCAL 3

struct drm_dp_payload {
	int payload_state;
	int start_slot;
	int num_slots;
	int vcpi;
};

#define to_dp_mst_topology_state(x) container_of(x, struct drm_dp_mst_topology_state, base)

struct drm_dp_vcpi_allocation {
	struct drm_dp_mst_port *port;
	int vcpi;
	struct list_head next;
};

struct drm_dp_mst_topology_state {
	struct drm_private_state base;
	struct list_head vcpis;
	struct drm_dp_mst_topology_mgr *mgr;
};

#define to_dp_mst_topology_mgr(x) container_of(x, struct drm_dp_mst_topology_mgr, base)

/**
 * struct drm_dp_mst_topology_mgr - DisplayPort MST manager
 *
 * This struct represents the toplevel displayport MST topology manager.
 * There should be one instance of this for every MST capable DP connector
 * on the GPU.
 */
struct drm_dp_mst_topology_mgr {
	/**
	 * @base: Base private object for atomic
	 */
	struct drm_private_obj base;

	/**
	 * @dev: device pointer for adding i2c devices etc.
	 */
	struct drm_device *dev;
	/**
	 * @cbs: callbacks for connector addition and destruction.
	 */
	const struct drm_dp_mst_topology_cbs *cbs;
	/**
	 * @max_dpcd_transaction_bytes: maximum number of bytes to read/write
	 * in one go.
	 */
	int max_dpcd_transaction_bytes;
	/**
	 * @aux: AUX channel for the DP MST connector this topolgy mgr is
	 * controlling.
	 */
	struct drm_dp_aux *aux;
	/**
	 * @max_payloads: maximum number of payloads the GPU can generate.
	 */
	int max_payloads;
	/**
	 * @conn_base_id: DRM connector ID this mgr is connected to. Only used
	 * to build the MST connector path value.
	 */
	int conn_base_id;

	/**
	 * @down_rep_recv: Message receiver state for down replies.
	 */
	struct drm_dp_sideband_msg_rx down_rep_recv;
	/**
	 * @up_req_recv: Message receiver state for up requests.
	 */
	struct drm_dp_sideband_msg_rx up_req_recv;

	/**
	 * @lock: protects @mst_state, @mst_primary, @dpcd, and
	 * @payload_id_table_cleared.
	 */
	struct mutex lock;

	/**
<<<<<<< HEAD
	 * @probe_lock: Prevents @work and @up_req_work, the only writers of
	 * &drm_dp_mst_port.mstb and &drm_dp_mst_branch.ports, from racing
	 * while they update the topology.
	 */
	struct mutex probe_lock;

	/**
	 * @mst_state: If this manager is enabled for an MST capable port. False
	 * if no MST sink/branch devices is connected.
=======
	 * @mst_state: If this manager is enabled for an MST capable port.
	 * False if no MST sink/branch devices is connected.
>>>>>>> 2156873f
	 */
	bool mst_state : 1;

	/**
	 * @payload_id_table_cleared: Whether or not we've cleared the payload
	 * ID table for @mst_primary. Protected by @lock.
	 */
	bool payload_id_table_cleared : 1;

	/**
	 * @mst_primary: Pointer to the primary/first branch device.
	 */
	struct drm_dp_mst_branch *mst_primary;

	/**
	 * @dpcd: Cache of DPCD for primary port.
	 */
	u8 dpcd[DP_RECEIVER_CAP_SIZE];
	/**
	 * @sink_count: Sink count from DEVICE_SERVICE_IRQ_VECTOR_ESI0.
	 */
	u8 sink_count;
	/**
	 * @pbn_div: PBN to slots divisor.
	 */
	int pbn_div;

	/**
	 * @funcs: Atomic helper callbacks
	 */
	const struct drm_private_state_funcs *funcs;

	/**
	 * @qlock: protects @tx_msg_downq, the &drm_dp_mst_branch.txslost and
	 * &drm_dp_sideband_msg_tx.state once they are queued
	 */
	struct mutex qlock;
	/**
	 * @tx_msg_downq: List of pending down replies.
	 */
	struct list_head tx_msg_downq;

	/**
	 * @payload_lock: Protect payload information.
	 */
	struct mutex payload_lock;
	/**
	 * @proposed_vcpis: Array of pointers for the new VCPI allocation. The
	 * VCPI structure itself is &drm_dp_mst_port.vcpi.
	 */
	struct drm_dp_vcpi **proposed_vcpis;
	/**
	 * @payloads: Array of payloads.
	 */
	struct drm_dp_payload *payloads;
	/**
	 * @payload_mask: Elements of @payloads actually in use. Since
	 * reallocation of active outputs isn't possible gaps can be created by
	 * disabling outputs out of order compared to how they've been enabled.
	 */
	unsigned long payload_mask;
	/**
	 * @vcpi_mask: Similar to @payload_mask, but for @proposed_vcpis.
	 */
	unsigned long vcpi_mask;

	/**
	 * @tx_waitq: Wait to queue stall for the tx worker.
	 */
	wait_queue_head_t tx_waitq;
	/**
	 * @work: Probe work.
	 */
	struct work_struct work;
	/**
	 * @tx_work: Sideband transmit worker. This can nest within the main
	 * @work worker for each transaction @work launches.
	 */
	struct work_struct tx_work;

	/**
	 * @destroy_port_list: List of to be destroyed connectors.
	 */
	struct list_head destroy_port_list;
	/**
	 * @destroy_branch_device_list: List of to be destroyed branch
	 * devices.
	 */
	struct list_head destroy_branch_device_list;
	/**
	 * @delayed_destroy_lock: Protects @destroy_port_list and
	 * @destroy_branch_device_list.
	 */
	struct mutex delayed_destroy_lock;
	/**
	 * @delayed_destroy_work: Work item to destroy MST port and branch
	 * devices, needed to avoid locking inversion.
	 */
	struct work_struct delayed_destroy_work;

	/**
	 * @up_req_list: List of pending up requests from the topology that
	 * need to be processed, in chronological order.
	 */
	struct list_head up_req_list;
	/**
	 * @up_req_lock: Protects @up_req_list
	 */
	struct mutex up_req_lock;
	/**
	 * @up_req_work: Work item to process up requests received from the
	 * topology. Needed to avoid blocking hotplug handling and sideband
	 * transmissions.
	 */
	struct work_struct up_req_work;

#if IS_ENABLED(CONFIG_DRM_DEBUG_DP_MST_TOPOLOGY_REFS)
	/**
	 * @topology_ref_history_lock: protects
	 * &drm_dp_mst_port.topology_ref_history and
	 * &drm_dp_mst_branch.topology_ref_history.
	 */
	struct mutex topology_ref_history_lock;
#endif
};

int drm_dp_mst_topology_mgr_init(struct drm_dp_mst_topology_mgr *mgr,
				 struct drm_device *dev, struct drm_dp_aux *aux,
				 int max_dpcd_transaction_bytes,
				 int max_payloads, int conn_base_id);

void drm_dp_mst_topology_mgr_destroy(struct drm_dp_mst_topology_mgr *mgr);


int drm_dp_mst_topology_mgr_set_mst(struct drm_dp_mst_topology_mgr *mgr, bool mst_state);


int drm_dp_mst_hpd_irq(struct drm_dp_mst_topology_mgr *mgr, u8 *esi, bool *handled);


int
drm_dp_mst_detect_port(struct drm_connector *connector,
		       struct drm_modeset_acquire_ctx *ctx,
		       struct drm_dp_mst_topology_mgr *mgr,
		       struct drm_dp_mst_port *port);

bool drm_dp_mst_port_has_audio(struct drm_dp_mst_topology_mgr *mgr,
					struct drm_dp_mst_port *port);
struct edid *drm_dp_mst_get_edid(struct drm_connector *connector, struct drm_dp_mst_topology_mgr *mgr, struct drm_dp_mst_port *port);


int drm_dp_calc_pbn_mode(int clock, int bpp);


bool drm_dp_mst_allocate_vcpi(struct drm_dp_mst_topology_mgr *mgr,
			      struct drm_dp_mst_port *port, int pbn, int slots);

int drm_dp_mst_get_vcpi_slots(struct drm_dp_mst_topology_mgr *mgr, struct drm_dp_mst_port *port);


void drm_dp_mst_reset_vcpi_slots(struct drm_dp_mst_topology_mgr *mgr, struct drm_dp_mst_port *port);


void drm_dp_mst_deallocate_vcpi(struct drm_dp_mst_topology_mgr *mgr,
				struct drm_dp_mst_port *port);


int drm_dp_find_vcpi_slots(struct drm_dp_mst_topology_mgr *mgr,
			   int pbn);


int drm_dp_update_payload_part1(struct drm_dp_mst_topology_mgr *mgr);


int drm_dp_update_payload_part2(struct drm_dp_mst_topology_mgr *mgr);

int drm_dp_check_act_status(struct drm_dp_mst_topology_mgr *mgr);

void drm_dp_mst_dump_topology(struct seq_file *m,
			      struct drm_dp_mst_topology_mgr *mgr);

void drm_dp_mst_topology_mgr_suspend(struct drm_dp_mst_topology_mgr *mgr);
int __must_check
drm_dp_mst_topology_mgr_resume(struct drm_dp_mst_topology_mgr *mgr,
			       bool sync);

ssize_t drm_dp_mst_dpcd_read(struct drm_dp_aux *aux,
			     unsigned int offset, void *buffer, size_t size);
ssize_t drm_dp_mst_dpcd_write(struct drm_dp_aux *aux,
			      unsigned int offset, void *buffer, size_t size);

int drm_dp_mst_connector_late_register(struct drm_connector *connector,
				       struct drm_dp_mst_port *port);
void drm_dp_mst_connector_early_unregister(struct drm_connector *connector,
					   struct drm_dp_mst_port *port);

struct drm_dp_mst_topology_state *drm_atomic_get_mst_topology_state(struct drm_atomic_state *state,
								    struct drm_dp_mst_topology_mgr *mgr);
int __must_check
drm_dp_atomic_find_vcpi_slots(struct drm_atomic_state *state,
			      struct drm_dp_mst_topology_mgr *mgr,
			      struct drm_dp_mst_port *port, int pbn);
int __must_check
drm_dp_atomic_release_vcpi_slots(struct drm_atomic_state *state,
				 struct drm_dp_mst_topology_mgr *mgr,
				 struct drm_dp_mst_port *port);
int drm_dp_send_power_updown_phy(struct drm_dp_mst_topology_mgr *mgr,
				 struct drm_dp_mst_port *port, bool power_up);
int __must_check drm_dp_mst_atomic_check(struct drm_atomic_state *state);

void drm_dp_mst_get_port_malloc(struct drm_dp_mst_port *port);
void drm_dp_mst_put_port_malloc(struct drm_dp_mst_port *port);

extern const struct drm_private_state_funcs drm_dp_mst_topology_state_funcs;

/**
 * __drm_dp_mst_state_iter_get - private atomic state iterator function for
 * macro-internal use
 * @state: &struct drm_atomic_state pointer
 * @mgr: pointer to the &struct drm_dp_mst_topology_mgr iteration cursor
 * @old_state: optional pointer to the old &struct drm_dp_mst_topology_state
 * iteration cursor
 * @new_state: optional pointer to the new &struct drm_dp_mst_topology_state
 * iteration cursor
 * @i: int iteration cursor, for macro-internal use
 *
 * Used by for_each_oldnew_mst_mgr_in_state(),
 * for_each_old_mst_mgr_in_state(), and for_each_new_mst_mgr_in_state(). Don't
 * call this directly.
 *
 * Returns:
 * True if the current &struct drm_private_obj is a &struct
 * drm_dp_mst_topology_mgr, false otherwise.
 */
static inline bool
__drm_dp_mst_state_iter_get(struct drm_atomic_state *state,
			    struct drm_dp_mst_topology_mgr **mgr,
			    struct drm_dp_mst_topology_state **old_state,
			    struct drm_dp_mst_topology_state **new_state,
			    int i)
{
	struct __drm_private_objs_state *objs_state = &state->private_objs[i];

	if (objs_state->ptr->funcs != &drm_dp_mst_topology_state_funcs)
		return false;

	*mgr = to_dp_mst_topology_mgr(objs_state->ptr);
	if (old_state)
		*old_state = to_dp_mst_topology_state(objs_state->old_state);
	if (new_state)
		*new_state = to_dp_mst_topology_state(objs_state->new_state);

	return true;
}

/**
 * for_each_oldnew_mst_mgr_in_state - iterate over all DP MST topology
 * managers in an atomic update
 * @__state: &struct drm_atomic_state pointer
 * @mgr: &struct drm_dp_mst_topology_mgr iteration cursor
 * @old_state: &struct drm_dp_mst_topology_state iteration cursor for the old
 * state
 * @new_state: &struct drm_dp_mst_topology_state iteration cursor for the new
 * state
 * @__i: int iteration cursor, for macro-internal use
 *
 * This iterates over all DRM DP MST topology managers in an atomic update,
 * tracking both old and new state. This is useful in places where the state
 * delta needs to be considered, for example in atomic check functions.
 */
#define for_each_oldnew_mst_mgr_in_state(__state, mgr, old_state, new_state, __i) \
	for ((__i) = 0; (__i) < (__state)->num_private_objs; (__i)++) \
		for_each_if(__drm_dp_mst_state_iter_get((__state), &(mgr), &(old_state), &(new_state), (__i)))

/**
 * for_each_old_mst_mgr_in_state - iterate over all DP MST topology managers
 * in an atomic update
 * @__state: &struct drm_atomic_state pointer
 * @mgr: &struct drm_dp_mst_topology_mgr iteration cursor
 * @old_state: &struct drm_dp_mst_topology_state iteration cursor for the old
 * state
 * @__i: int iteration cursor, for macro-internal use
 *
 * This iterates over all DRM DP MST topology managers in an atomic update,
 * tracking only the old state. This is useful in disable functions, where we
 * need the old state the hardware is still in.
 */
#define for_each_old_mst_mgr_in_state(__state, mgr, old_state, __i) \
	for ((__i) = 0; (__i) < (__state)->num_private_objs; (__i)++) \
		for_each_if(__drm_dp_mst_state_iter_get((__state), &(mgr), &(old_state), NULL, (__i)))

/**
 * for_each_new_mst_mgr_in_state - iterate over all DP MST topology managers
 * in an atomic update
 * @__state: &struct drm_atomic_state pointer
 * @mgr: &struct drm_dp_mst_topology_mgr iteration cursor
 * @new_state: &struct drm_dp_mst_topology_state iteration cursor for the new
 * state
 * @__i: int iteration cursor, for macro-internal use
 *
 * This iterates over all DRM DP MST topology managers in an atomic update,
 * tracking only the new state. This is useful in enable functions, where we
 * need the new state the hardware should be in when the atomic commit
 * operation has completed.
 */
#define for_each_new_mst_mgr_in_state(__state, mgr, new_state, __i) \
	for ((__i) = 0; (__i) < (__state)->num_private_objs; (__i)++) \
		for_each_if(__drm_dp_mst_state_iter_get((__state), &(mgr), NULL, &(new_state), (__i)))

#endif<|MERGE_RESOLUTION|>--- conflicted
+++ resolved
@@ -567,7 +567,6 @@
 	struct mutex lock;
 
 	/**
-<<<<<<< HEAD
 	 * @probe_lock: Prevents @work and @up_req_work, the only writers of
 	 * &drm_dp_mst_port.mstb and &drm_dp_mst_branch.ports, from racing
 	 * while they update the topology.
@@ -577,10 +576,6 @@
 	/**
 	 * @mst_state: If this manager is enabled for an MST capable port. False
 	 * if no MST sink/branch devices is connected.
-=======
-	 * @mst_state: If this manager is enabled for an MST capable port.
-	 * False if no MST sink/branch devices is connected.
->>>>>>> 2156873f
 	 */
 	bool mst_state : 1;
 
