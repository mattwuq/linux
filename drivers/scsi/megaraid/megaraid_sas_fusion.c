// SPDX-License-Identifier: GPL-2.0-or-later
/*
 *  Linux MegaRAID driver for SAS based RAID controllers
 *
 *  Copyright (c) 2009-2013  LSI Corporation
 *  Copyright (c) 2013-2016  Avago Technologies
 *  Copyright (c) 2016-2018  Broadcom Inc.
<<<<<<< HEAD
 *
 *  This program is free software; you can redistribute it and/or
 *  modify it under the terms of the GNU General Public License
 *  as published by the Free Software Foundation; either version 2
 *  of the License, or (at your option) any later version.
 *
 *  This program is distributed in the hope that it will be useful,
 *  but WITHOUT ANY WARRANTY; without even the implied warranty of
 *  MERCHANTABILITY or FITNESS FOR A PARTICULAR PURPOSE.  See the
 *  GNU General Public License for more details.
 *
 *  You should have received a copy of the GNU General Public License
 *  along with this program.  If not, see <http://www.gnu.org/licenses/>.
=======
>>>>>>> 0ecfebd2
 *
 *  FILE: megaraid_sas_fusion.c
 *
 *  Authors: Broadcom Inc.
 *           Sumant Patro
 *           Adam Radford
 *           Kashyap Desai <kashyap.desai@broadcom.com>
 *           Sumit Saxena <sumit.saxena@broadcom.com>
 *
 *  Send feedback to: megaraidlinux.pdl@broadcom.com
 */

#include <linux/kernel.h>
#include <linux/types.h>
#include <linux/pci.h>
#include <linux/list.h>
#include <linux/moduleparam.h>
#include <linux/module.h>
#include <linux/spinlock.h>
#include <linux/interrupt.h>
#include <linux/delay.h>
#include <linux/uio.h>
#include <linux/uaccess.h>
#include <linux/fs.h>
#include <linux/compat.h>
#include <linux/blkdev.h>
#include <linux/mutex.h>
#include <linux/poll.h>
#include <linux/vmalloc.h>
#include <linux/workqueue.h>

#include <scsi/scsi.h>
#include <scsi/scsi_cmnd.h>
#include <scsi/scsi_device.h>
#include <scsi/scsi_host.h>
#include <scsi/scsi_dbg.h>
#include <linux/dmi.h>

#include "megaraid_sas_fusion.h"
#include "megaraid_sas.h"


extern void megasas_free_cmds(struct megasas_instance *instance);
extern struct megasas_cmd *megasas_get_cmd(struct megasas_instance
					   *instance);
extern void
megasas_complete_cmd(struct megasas_instance *instance,
		     struct megasas_cmd *cmd, u8 alt_status);
int
wait_and_poll(struct megasas_instance *instance, struct megasas_cmd *cmd,
	      int seconds);

void
megasas_return_cmd(struct megasas_instance *instance, struct megasas_cmd *cmd);
int megasas_alloc_cmds(struct megasas_instance *instance);
int
megasas_clear_intr_fusion(struct megasas_instance *instance);
int
megasas_issue_polled(struct megasas_instance *instance,
		     struct megasas_cmd *cmd);
void
megasas_check_and_restore_queue_depth(struct megasas_instance *instance);

int megasas_transition_to_ready(struct megasas_instance *instance, int ocr);
void megaraid_sas_kill_hba(struct megasas_instance *instance);

extern u32 megasas_dbg_lvl;
int megasas_sriov_start_heartbeat(struct megasas_instance *instance,
				  int initial);
void megasas_start_timer(struct megasas_instance *instance);
extern struct megasas_mgmt_info megasas_mgmt_info;
extern unsigned int resetwaittime;
extern unsigned int dual_qdepth_disable;
static void megasas_free_rdpq_fusion(struct megasas_instance *instance);
static void megasas_free_reply_fusion(struct megasas_instance *instance);
static inline
void megasas_configure_queue_sizes(struct megasas_instance *instance);
static void megasas_fusion_crash_dump(struct megasas_instance *instance);
extern u32 megasas_readl(struct megasas_instance *instance,
			 const volatile void __iomem *addr);

/**
 * megasas_check_same_4gb_region -	check if allocation
 *					crosses same 4GB boundary or not
 * @instance -				adapter's soft instance
 * start_addr -			start address of DMA allocation
 * size -				size of allocation in bytes
 * return -				true : allocation does not cross same
 *					4GB boundary
 *					false: allocation crosses same
 *					4GB boundary
 */
static inline bool megasas_check_same_4gb_region
	(struct megasas_instance *instance, dma_addr_t start_addr, size_t size)
{
	dma_addr_t end_addr;

	end_addr = start_addr + size;

	if (upper_32_bits(start_addr) != upper_32_bits(end_addr)) {
		dev_err(&instance->pdev->dev,
			"Failed to get same 4GB boundary: start_addr: 0x%llx end_addr: 0x%llx\n",
			(unsigned long long)start_addr,
			(unsigned long long)end_addr);
		return false;
	}

	return true;
}

/**
 * megasas_enable_intr_fusion -	Enables interrupts
 * @regs:			MFI register set
 */
void
megasas_enable_intr_fusion(struct megasas_instance *instance)
{
	struct megasas_register_set __iomem *regs;
	regs = instance->reg_set;

	instance->mask_interrupts = 0;
	/* For Thunderbolt/Invader also clear intr on enable */
	writel(~0, &regs->outbound_intr_status);
	readl(&regs->outbound_intr_status);

	writel(~MFI_FUSION_ENABLE_INTERRUPT_MASK, &(regs)->outbound_intr_mask);

	/* Dummy readl to force pci flush */
	readl(&regs->outbound_intr_mask);
}

/**
 * megasas_disable_intr_fusion - Disables interrupt
 * @regs:			 MFI register set
 */
void
megasas_disable_intr_fusion(struct megasas_instance *instance)
{
	u32 mask = 0xFFFFFFFF;
	u32 status;
	struct megasas_register_set __iomem *regs;
	regs = instance->reg_set;
	instance->mask_interrupts = 1;

	writel(mask, &regs->outbound_intr_mask);
	/* Dummy readl to force pci flush */
	status = readl(&regs->outbound_intr_mask);
}

int
megasas_clear_intr_fusion(struct megasas_instance *instance)
{
	u32 status;
	struct megasas_register_set __iomem *regs;
	regs = instance->reg_set;
	/*
	 * Check if it is our interrupt
	 */
	status = megasas_readl(instance,
			       &regs->outbound_intr_status);

	if (status & 1) {
		writel(status, &regs->outbound_intr_status);
		readl(&regs->outbound_intr_status);
		return 1;
	}
	if (!(status & MFI_FUSION_ENABLE_INTERRUPT_MASK))
		return 0;

	return 1;
}

/**
 * megasas_get_cmd_fusion -	Get a command from the free pool
 * @instance:		Adapter soft state
 *
 * Returns a blk_tag indexed mpt frame
 */
inline struct megasas_cmd_fusion *megasas_get_cmd_fusion(struct megasas_instance
						  *instance, u32 blk_tag)
{
	struct fusion_context *fusion;

	fusion = instance->ctrl_context;
	return fusion->cmd_list[blk_tag];
}

/**
 * megasas_return_cmd_fusion -	Return a cmd to free command pool
 * @instance:		Adapter soft state
 * @cmd:		Command packet to be returned to free command pool
 */
inline void megasas_return_cmd_fusion(struct megasas_instance *instance,
	struct megasas_cmd_fusion *cmd)
{
	cmd->scmd = NULL;
	memset(cmd->io_request, 0, MEGA_MPI2_RAID_DEFAULT_IO_FRAME_SIZE);
	cmd->r1_alt_dev_handle = MR_DEVHANDLE_INVALID;
	cmd->cmd_completed = false;
}

/**
 * megasas_fire_cmd_fusion -	Sends command to the FW
 * @instance:			Adapter soft state
 * @req_desc:			64bit Request descriptor
 *
 * Perform PCI Write.
 */

static void
megasas_fire_cmd_fusion(struct megasas_instance *instance,
		union MEGASAS_REQUEST_DESCRIPTOR_UNION *req_desc)
{
#if defined(writeq) && defined(CONFIG_64BIT)
	u64 req_data = (((u64)le32_to_cpu(req_desc->u.high) << 32) |
		le32_to_cpu(req_desc->u.low));

	writeq(req_data, &instance->reg_set->inbound_low_queue_port);
#else
	unsigned long flags;
	spin_lock_irqsave(&instance->hba_lock, flags);
	writel(le32_to_cpu(req_desc->u.low),
		&instance->reg_set->inbound_low_queue_port);
	writel(le32_to_cpu(req_desc->u.high),
		&instance->reg_set->inbound_high_queue_port);
	spin_unlock_irqrestore(&instance->hba_lock, flags);
#endif
}

/**
 * megasas_fusion_update_can_queue -	Do all Adapter Queue depth related calculations here
 * @instance:							Adapter soft state
 * fw_boot_context:						Whether this function called during probe or after OCR
 *
 * This function is only for fusion controllers.
 * Update host can queue, if firmware downgrade max supported firmware commands.
 * Firmware upgrade case will be skiped because underlying firmware has
 * more resource than exposed to the OS.
 *
 */
static void
megasas_fusion_update_can_queue(struct megasas_instance *instance, int fw_boot_context)
{
	u16 cur_max_fw_cmds = 0;
	u16 ldio_threshold = 0;
	struct megasas_register_set __iomem *reg_set;

	reg_set = instance->reg_set;

	/* ventura FW does not fill outbound_scratch_pad_2 with queue depth */
	if (instance->adapter_type < VENTURA_SERIES)
		cur_max_fw_cmds =
		megasas_readl(instance,
			      &instance->reg_set->outbound_scratch_pad_2) & 0x00FFFF;

	if (dual_qdepth_disable || !cur_max_fw_cmds)
		cur_max_fw_cmds = instance->instancet->read_fw_status_reg(instance) & 0x00FFFF;
	else
		ldio_threshold =
			(instance->instancet->read_fw_status_reg(instance) & 0x00FFFF) - MEGASAS_FUSION_IOCTL_CMDS;

	dev_info(&instance->pdev->dev,
		 "Current firmware supports maximum commands: %d\t LDIO threshold: %d\n",
		 cur_max_fw_cmds, ldio_threshold);

	if (fw_boot_context == OCR_CONTEXT) {
		cur_max_fw_cmds = cur_max_fw_cmds - 1;
		if (cur_max_fw_cmds < instance->max_fw_cmds) {
			instance->cur_can_queue =
				cur_max_fw_cmds - (MEGASAS_FUSION_INTERNAL_CMDS +
						MEGASAS_FUSION_IOCTL_CMDS);
			instance->host->can_queue = instance->cur_can_queue;
			instance->ldio_threshold = ldio_threshold;
		}
	} else {
		instance->max_fw_cmds = cur_max_fw_cmds;
		instance->ldio_threshold = ldio_threshold;

		if (reset_devices)
			instance->max_fw_cmds = min(instance->max_fw_cmds,
						(u16)MEGASAS_KDUMP_QUEUE_DEPTH);
		/*
		* Reduce the max supported cmds by 1. This is to ensure that the
		* reply_q_sz (1 more than the max cmd that driver may send)
		* does not exceed max cmds that the FW can support
		*/
		instance->max_fw_cmds = instance->max_fw_cmds-1;
	}
}
/**
 * megasas_free_cmds_fusion -	Free all the cmds in the free cmd pool
 * @instance:		Adapter soft state
 */
void
megasas_free_cmds_fusion(struct megasas_instance *instance)
{
	int i;
	struct fusion_context *fusion = instance->ctrl_context;
	struct megasas_cmd_fusion *cmd;

	if (fusion->sense)
		dma_pool_free(fusion->sense_dma_pool, fusion->sense,
			      fusion->sense_phys_addr);

	/* SG */
	if (fusion->cmd_list) {
		for (i = 0; i < instance->max_mpt_cmds; i++) {
			cmd = fusion->cmd_list[i];
			if (cmd) {
				if (cmd->sg_frame)
					dma_pool_free(fusion->sg_dma_pool,
						      cmd->sg_frame,
						      cmd->sg_frame_phys_addr);
			}
			kfree(cmd);
		}
		kfree(fusion->cmd_list);
	}

	if (fusion->sg_dma_pool) {
		dma_pool_destroy(fusion->sg_dma_pool);
		fusion->sg_dma_pool = NULL;
	}
	if (fusion->sense_dma_pool) {
		dma_pool_destroy(fusion->sense_dma_pool);
		fusion->sense_dma_pool = NULL;
	}


	/* Reply Frame, Desc*/
	if (instance->is_rdpq)
		megasas_free_rdpq_fusion(instance);
	else
		megasas_free_reply_fusion(instance);

	/* Request Frame, Desc*/
	if (fusion->req_frames_desc)
		dma_free_coherent(&instance->pdev->dev,
			fusion->request_alloc_sz, fusion->req_frames_desc,
			fusion->req_frames_desc_phys);
	if (fusion->io_request_frames)
		dma_pool_free(fusion->io_request_frames_pool,
			fusion->io_request_frames,
			fusion->io_request_frames_phys);
	if (fusion->io_request_frames_pool) {
		dma_pool_destroy(fusion->io_request_frames_pool);
		fusion->io_request_frames_pool = NULL;
	}
}

/**
 * megasas_create_sg_sense_fusion -	Creates DMA pool for cmd frames
 * @instance:			Adapter soft state
 *
 */
static int megasas_create_sg_sense_fusion(struct megasas_instance *instance)
{
	int i;
	u16 max_cmd;
	struct fusion_context *fusion;
	struct megasas_cmd_fusion *cmd;
	int sense_sz;
	u32 offset;

	fusion = instance->ctrl_context;
	max_cmd = instance->max_fw_cmds;
	sense_sz = instance->max_mpt_cmds * SCSI_SENSE_BUFFERSIZE;

	fusion->sg_dma_pool =
			dma_pool_create("mr_sg", &instance->pdev->dev,
				instance->max_chain_frame_sz,
				MR_DEFAULT_NVME_PAGE_SIZE, 0);
	/* SCSI_SENSE_BUFFERSIZE  = 96 bytes */
	fusion->sense_dma_pool =
			dma_pool_create("mr_sense", &instance->pdev->dev,
				sense_sz, 64, 0);

	if (!fusion->sense_dma_pool || !fusion->sg_dma_pool) {
		dev_err(&instance->pdev->dev,
			"Failed from %s %d\n",  __func__, __LINE__);
		return -ENOMEM;
	}

	fusion->sense = dma_pool_alloc(fusion->sense_dma_pool,
				       GFP_KERNEL, &fusion->sense_phys_addr);
	if (!fusion->sense) {
		dev_err(&instance->pdev->dev,
			"failed from %s %d\n",  __func__, __LINE__);
		return -ENOMEM;
	}

	/* sense buffer, request frame and reply desc pool requires to be in
	 * same 4 gb region. Below function will check this.
	 * In case of failure, new pci pool will be created with updated
	 * alignment.
	 * Older allocation and pool will be destroyed.
	 * Alignment will be used such a way that next allocation if success,
	 * will always meet same 4gb region requirement.
	 * Actual requirement is not alignment, but we need start and end of
	 * DMA address must have same upper 32 bit address.
	 */

	if (!megasas_check_same_4gb_region(instance, fusion->sense_phys_addr,
					   sense_sz)) {
		dma_pool_free(fusion->sense_dma_pool, fusion->sense,
			      fusion->sense_phys_addr);
		fusion->sense = NULL;
		dma_pool_destroy(fusion->sense_dma_pool);

		fusion->sense_dma_pool =
			dma_pool_create("mr_sense_align", &instance->pdev->dev,
					sense_sz, roundup_pow_of_two(sense_sz),
					0);
		if (!fusion->sense_dma_pool) {
			dev_err(&instance->pdev->dev,
				"Failed from %s %d\n",  __func__, __LINE__);
			return -ENOMEM;
		}
		fusion->sense = dma_pool_alloc(fusion->sense_dma_pool,
					       GFP_KERNEL,
					       &fusion->sense_phys_addr);
		if (!fusion->sense) {
			dev_err(&instance->pdev->dev,
				"failed from %s %d\n",  __func__, __LINE__);
			return -ENOMEM;
		}
	}

	/*
	 * Allocate and attach a frame to each of the commands in cmd_list
	 */
	for (i = 0; i < max_cmd; i++) {
		cmd = fusion->cmd_list[i];
		cmd->sg_frame = dma_pool_alloc(fusion->sg_dma_pool,
					GFP_KERNEL, &cmd->sg_frame_phys_addr);

		offset = SCSI_SENSE_BUFFERSIZE * i;
		cmd->sense = (u8 *)fusion->sense + offset;
		cmd->sense_phys_addr = fusion->sense_phys_addr + offset;

		if (!cmd->sg_frame) {
			dev_err(&instance->pdev->dev,
				"Failed from %s %d\n",  __func__, __LINE__);
			return -ENOMEM;
		}
	}

	/* create sense buffer for the raid 1/10 fp */
	for (i = max_cmd; i < instance->max_mpt_cmds; i++) {
		cmd = fusion->cmd_list[i];
		offset = SCSI_SENSE_BUFFERSIZE * i;
		cmd->sense = (u8 *)fusion->sense + offset;
		cmd->sense_phys_addr = fusion->sense_phys_addr + offset;

	}

	return 0;
}

int
megasas_alloc_cmdlist_fusion(struct megasas_instance *instance)
{
	u32 max_mpt_cmd, i, j;
	struct fusion_context *fusion;

	fusion = instance->ctrl_context;

	max_mpt_cmd = instance->max_mpt_cmds;

	/*
	 * fusion->cmd_list is an array of struct megasas_cmd_fusion pointers.
	 * Allocate the dynamic array first and then allocate individual
	 * commands.
	 */
	fusion->cmd_list =
		kcalloc(max_mpt_cmd, sizeof(struct megasas_cmd_fusion *),
			GFP_KERNEL);
	if (!fusion->cmd_list) {
		dev_err(&instance->pdev->dev,
			"Failed from %s %d\n",  __func__, __LINE__);
		return -ENOMEM;
	}

	for (i = 0; i < max_mpt_cmd; i++) {
		fusion->cmd_list[i] = kzalloc(sizeof(struct megasas_cmd_fusion),
					      GFP_KERNEL);
		if (!fusion->cmd_list[i]) {
			for (j = 0; j < i; j++)
				kfree(fusion->cmd_list[j]);
			kfree(fusion->cmd_list);
			dev_err(&instance->pdev->dev,
				"Failed from %s %d\n",  __func__, __LINE__);
			return -ENOMEM;
		}
	}

	return 0;
}
int
megasas_alloc_request_fusion(struct megasas_instance *instance)
{
	struct fusion_context *fusion;

	fusion = instance->ctrl_context;

retry_alloc:
	fusion->io_request_frames_pool =
			dma_pool_create("mr_ioreq", &instance->pdev->dev,
				fusion->io_frames_alloc_sz, 16, 0);

	if (!fusion->io_request_frames_pool) {
		dev_err(&instance->pdev->dev,
			"Failed from %s %d\n",  __func__, __LINE__);
		return -ENOMEM;
	}

	fusion->io_request_frames =
			dma_pool_alloc(fusion->io_request_frames_pool,
				GFP_KERNEL, &fusion->io_request_frames_phys);
	if (!fusion->io_request_frames) {
		if (instance->max_fw_cmds >= (MEGASAS_REDUCE_QD_COUNT * 2)) {
			instance->max_fw_cmds -= MEGASAS_REDUCE_QD_COUNT;
			dma_pool_destroy(fusion->io_request_frames_pool);
			megasas_configure_queue_sizes(instance);
			goto retry_alloc;
		} else {
			dev_err(&instance->pdev->dev,
				"Failed from %s %d\n",  __func__, __LINE__);
			return -ENOMEM;
		}
	}

	if (!megasas_check_same_4gb_region(instance,
					   fusion->io_request_frames_phys,
					   fusion->io_frames_alloc_sz)) {
		dma_pool_free(fusion->io_request_frames_pool,
			      fusion->io_request_frames,
			      fusion->io_request_frames_phys);
		fusion->io_request_frames = NULL;
		dma_pool_destroy(fusion->io_request_frames_pool);

		fusion->io_request_frames_pool =
			dma_pool_create("mr_ioreq_align",
					&instance->pdev->dev,
					fusion->io_frames_alloc_sz,
					roundup_pow_of_two(fusion->io_frames_alloc_sz),
					0);

		if (!fusion->io_request_frames_pool) {
			dev_err(&instance->pdev->dev,
				"Failed from %s %d\n",  __func__, __LINE__);
			return -ENOMEM;
		}

		fusion->io_request_frames =
			dma_pool_alloc(fusion->io_request_frames_pool,
				       GFP_KERNEL,
				       &fusion->io_request_frames_phys);

		if (!fusion->io_request_frames) {
			dev_err(&instance->pdev->dev,
				"Failed from %s %d\n",  __func__, __LINE__);
			return -ENOMEM;
		}
	}

	fusion->req_frames_desc =
		dma_alloc_coherent(&instance->pdev->dev,
				   fusion->request_alloc_sz,
				   &fusion->req_frames_desc_phys, GFP_KERNEL);
	if (!fusion->req_frames_desc) {
		dev_err(&instance->pdev->dev,
			"Failed from %s %d\n",  __func__, __LINE__);
		return -ENOMEM;
	}

	return 0;
}

int
megasas_alloc_reply_fusion(struct megasas_instance *instance)
{
	int i, count;
	struct fusion_context *fusion;
	union MPI2_REPLY_DESCRIPTORS_UNION *reply_desc;
	fusion = instance->ctrl_context;

	count = instance->msix_vectors > 0 ? instance->msix_vectors : 1;
	fusion->reply_frames_desc_pool =
			dma_pool_create("mr_reply", &instance->pdev->dev,
				fusion->reply_alloc_sz * count, 16, 0);

	if (!fusion->reply_frames_desc_pool) {
		dev_err(&instance->pdev->dev,
			"Failed from %s %d\n",  __func__, __LINE__);
		return -ENOMEM;
	}

	fusion->reply_frames_desc[0] =
		dma_pool_alloc(fusion->reply_frames_desc_pool,
			GFP_KERNEL, &fusion->reply_frames_desc_phys[0]);
	if (!fusion->reply_frames_desc[0]) {
		dev_err(&instance->pdev->dev,
			"Failed from %s %d\n",  __func__, __LINE__);
		return -ENOMEM;
	}

	if (!megasas_check_same_4gb_region(instance,
					   fusion->reply_frames_desc_phys[0],
					   (fusion->reply_alloc_sz * count))) {
		dma_pool_free(fusion->reply_frames_desc_pool,
			      fusion->reply_frames_desc[0],
			      fusion->reply_frames_desc_phys[0]);
		fusion->reply_frames_desc[0] = NULL;
		dma_pool_destroy(fusion->reply_frames_desc_pool);

		fusion->reply_frames_desc_pool =
			dma_pool_create("mr_reply_align",
					&instance->pdev->dev,
					fusion->reply_alloc_sz * count,
					roundup_pow_of_two(fusion->reply_alloc_sz * count),
					0);

		if (!fusion->reply_frames_desc_pool) {
			dev_err(&instance->pdev->dev,
				"Failed from %s %d\n",  __func__, __LINE__);
			return -ENOMEM;
		}

		fusion->reply_frames_desc[0] =
			dma_pool_alloc(fusion->reply_frames_desc_pool,
				       GFP_KERNEL,
				       &fusion->reply_frames_desc_phys[0]);

		if (!fusion->reply_frames_desc[0]) {
			dev_err(&instance->pdev->dev,
				"Failed from %s %d\n",  __func__, __LINE__);
			return -ENOMEM;
		}
	}

	reply_desc = fusion->reply_frames_desc[0];
	for (i = 0; i < fusion->reply_q_depth * count; i++, reply_desc++)
		reply_desc->Words = cpu_to_le64(ULLONG_MAX);

	/* This is not a rdpq mode, but driver still populate
	 * reply_frame_desc array to use same msix index in ISR path.
	 */
	for (i = 0; i < (count - 1); i++)
		fusion->reply_frames_desc[i + 1] =
			fusion->reply_frames_desc[i] +
			(fusion->reply_alloc_sz)/sizeof(union MPI2_REPLY_DESCRIPTORS_UNION);

	return 0;
}

int
megasas_alloc_rdpq_fusion(struct megasas_instance *instance)
{
	int i, j, k, msix_count;
	struct fusion_context *fusion;
	union MPI2_REPLY_DESCRIPTORS_UNION *reply_desc;
	union MPI2_REPLY_DESCRIPTORS_UNION *rdpq_chunk_virt[RDPQ_MAX_CHUNK_COUNT];
	dma_addr_t rdpq_chunk_phys[RDPQ_MAX_CHUNK_COUNT];
	u8 dma_alloc_count, abs_index;
	u32 chunk_size, array_size, offset;

	fusion = instance->ctrl_context;
	chunk_size = fusion->reply_alloc_sz * RDPQ_MAX_INDEX_IN_ONE_CHUNK;
	array_size = sizeof(struct MPI2_IOC_INIT_RDPQ_ARRAY_ENTRY) *
		     MAX_MSIX_QUEUES_FUSION;

	fusion->rdpq_virt = dma_alloc_coherent(&instance->pdev->dev,
					       array_size, &fusion->rdpq_phys,
					       GFP_KERNEL);
	if (!fusion->rdpq_virt) {
		dev_err(&instance->pdev->dev,
			"Failed from %s %d\n",  __func__, __LINE__);
		return -ENOMEM;
	}

	msix_count = instance->msix_vectors > 0 ? instance->msix_vectors : 1;

	fusion->reply_frames_desc_pool = dma_pool_create("mr_rdpq",
							 &instance->pdev->dev,
							 chunk_size, 16, 0);
	fusion->reply_frames_desc_pool_align =
				dma_pool_create("mr_rdpq_align",
						&instance->pdev->dev,
						chunk_size,
						roundup_pow_of_two(chunk_size),
						0);

	if (!fusion->reply_frames_desc_pool ||
	    !fusion->reply_frames_desc_pool_align) {
		dev_err(&instance->pdev->dev,
			"Failed from %s %d\n",  __func__, __LINE__);
		return -ENOMEM;
	}

/*
 * For INVADER_SERIES each set of 8 reply queues(0-7, 8-15, ..) and
 * VENTURA_SERIES each set of 16 reply queues(0-15, 16-31, ..) should be
 * within 4GB boundary and also reply queues in a set must have same
 * upper 32-bits in their memory address. so here driver is allocating the
 * DMA'able memory for reply queues according. Driver uses limitation of
 * VENTURA_SERIES to manage INVADER_SERIES as well.
 */
	dma_alloc_count = DIV_ROUND_UP(msix_count, RDPQ_MAX_INDEX_IN_ONE_CHUNK);

	for (i = 0; i < dma_alloc_count; i++) {
		rdpq_chunk_virt[i] =
			dma_pool_alloc(fusion->reply_frames_desc_pool,
				       GFP_KERNEL, &rdpq_chunk_phys[i]);
		if (!rdpq_chunk_virt[i]) {
			dev_err(&instance->pdev->dev,
				"Failed from %s %d\n",  __func__, __LINE__);
			return -ENOMEM;
		}
		/* reply desc pool requires to be in same 4 gb region.
		 * Below function will check this.
		 * In case of failure, new pci pool will be created with updated
		 * alignment.
		 * For RDPQ buffers, driver always allocate two separate pci pool.
		 * Alignment will be used such a way that next allocation if
		 * success, will always meet same 4gb region requirement.
		 * rdpq_tracker keep track of each buffer's physical,
		 * virtual address and pci pool descriptor. It will help driver
		 * while freeing the resources.
		 *
		 */
		if (!megasas_check_same_4gb_region(instance, rdpq_chunk_phys[i],
						   chunk_size)) {
			dma_pool_free(fusion->reply_frames_desc_pool,
				      rdpq_chunk_virt[i],
				      rdpq_chunk_phys[i]);

			rdpq_chunk_virt[i] =
				dma_pool_alloc(fusion->reply_frames_desc_pool_align,
					       GFP_KERNEL, &rdpq_chunk_phys[i]);
			if (!rdpq_chunk_virt[i]) {
				dev_err(&instance->pdev->dev,
					"Failed from %s %d\n",
					__func__, __LINE__);
				return -ENOMEM;
			}
			fusion->rdpq_tracker[i].dma_pool_ptr =
					fusion->reply_frames_desc_pool_align;
		} else {
			fusion->rdpq_tracker[i].dma_pool_ptr =
					fusion->reply_frames_desc_pool;
		}

		fusion->rdpq_tracker[i].pool_entry_phys = rdpq_chunk_phys[i];
		fusion->rdpq_tracker[i].pool_entry_virt = rdpq_chunk_virt[i];
	}

	for (k = 0; k < dma_alloc_count; k++) {
		for (i = 0; i < RDPQ_MAX_INDEX_IN_ONE_CHUNK; i++) {
			abs_index = (k * RDPQ_MAX_INDEX_IN_ONE_CHUNK) + i;

			if (abs_index == msix_count)
				break;
			offset = fusion->reply_alloc_sz * i;
			fusion->rdpq_virt[abs_index].RDPQBaseAddress =
					cpu_to_le64(rdpq_chunk_phys[k] + offset);
			fusion->reply_frames_desc_phys[abs_index] =
					rdpq_chunk_phys[k] + offset;
			fusion->reply_frames_desc[abs_index] =
					(union MPI2_REPLY_DESCRIPTORS_UNION *)((u8 *)rdpq_chunk_virt[k] + offset);

			reply_desc = fusion->reply_frames_desc[abs_index];
			for (j = 0; j < fusion->reply_q_depth; j++, reply_desc++)
				reply_desc->Words = ULLONG_MAX;
		}
	}

	return 0;
}

static void
megasas_free_rdpq_fusion(struct megasas_instance *instance) {

	int i;
	struct fusion_context *fusion;

	fusion = instance->ctrl_context;

	for (i = 0; i < RDPQ_MAX_CHUNK_COUNT; i++) {
		if (fusion->rdpq_tracker[i].pool_entry_virt)
			dma_pool_free(fusion->rdpq_tracker[i].dma_pool_ptr,
				      fusion->rdpq_tracker[i].pool_entry_virt,
				      fusion->rdpq_tracker[i].pool_entry_phys);

	}

	dma_pool_destroy(fusion->reply_frames_desc_pool);
	dma_pool_destroy(fusion->reply_frames_desc_pool_align);

	if (fusion->rdpq_virt)
		dma_free_coherent(&instance->pdev->dev,
			sizeof(struct MPI2_IOC_INIT_RDPQ_ARRAY_ENTRY) * MAX_MSIX_QUEUES_FUSION,
			fusion->rdpq_virt, fusion->rdpq_phys);
}

static void
megasas_free_reply_fusion(struct megasas_instance *instance) {

	struct fusion_context *fusion;

	fusion = instance->ctrl_context;

	if (fusion->reply_frames_desc[0])
		dma_pool_free(fusion->reply_frames_desc_pool,
			fusion->reply_frames_desc[0],
			fusion->reply_frames_desc_phys[0]);

	dma_pool_destroy(fusion->reply_frames_desc_pool);

}


/**
 * megasas_alloc_cmds_fusion -	Allocates the command packets
 * @instance:		Adapter soft state
 *
 *
 * Each frame has a 32-bit field called context. This context is used to get
 * back the megasas_cmd_fusion from the frame when a frame gets completed
 * In this driver, the 32 bit values are the indices into an array cmd_list.
 * This array is used only to look up the megasas_cmd_fusion given the context.
 * The free commands themselves are maintained in a linked list called cmd_pool.
 *
 * cmds are formed in the io_request and sg_frame members of the
 * megasas_cmd_fusion. The context field is used to get a request descriptor
 * and is used as SMID of the cmd.
 * SMID value range is from 1 to max_fw_cmds.
 */
int
megasas_alloc_cmds_fusion(struct megasas_instance *instance)
{
	int i;
	struct fusion_context *fusion;
	struct megasas_cmd_fusion *cmd;
	u32 offset;
	dma_addr_t io_req_base_phys;
	u8 *io_req_base;


	fusion = instance->ctrl_context;

	if (megasas_alloc_request_fusion(instance))
		goto fail_exit;

	if (instance->is_rdpq) {
		if (megasas_alloc_rdpq_fusion(instance))
			goto fail_exit;
	} else
		if (megasas_alloc_reply_fusion(instance))
			goto fail_exit;

	if (megasas_alloc_cmdlist_fusion(instance))
		goto fail_exit;

	dev_info(&instance->pdev->dev, "Configured max firmware commands: %d\n",
		 instance->max_fw_cmds);

	/* The first 256 bytes (SMID 0) is not used. Don't add to the cmd list */
	io_req_base = fusion->io_request_frames + MEGA_MPI2_RAID_DEFAULT_IO_FRAME_SIZE;
	io_req_base_phys = fusion->io_request_frames_phys + MEGA_MPI2_RAID_DEFAULT_IO_FRAME_SIZE;

	/*
	 * Add all the commands to command pool (fusion->cmd_pool)
	 */

	/* SMID 0 is reserved. Set SMID/index from 1 */
	for (i = 0; i < instance->max_mpt_cmds; i++) {
		cmd = fusion->cmd_list[i];
		offset = MEGA_MPI2_RAID_DEFAULT_IO_FRAME_SIZE * i;
		memset(cmd, 0, sizeof(struct megasas_cmd_fusion));
		cmd->index = i + 1;
		cmd->scmd = NULL;
		cmd->sync_cmd_idx =
		(i >= instance->max_scsi_cmds && i < instance->max_fw_cmds) ?
				(i - instance->max_scsi_cmds) :
				(u32)ULONG_MAX; /* Set to Invalid */
		cmd->instance = instance;
		cmd->io_request =
			(struct MPI2_RAID_SCSI_IO_REQUEST *)
		  (io_req_base + offset);
		memset(cmd->io_request, 0,
		       sizeof(struct MPI2_RAID_SCSI_IO_REQUEST));
		cmd->io_request_phys_addr = io_req_base_phys + offset;
		cmd->r1_alt_dev_handle = MR_DEVHANDLE_INVALID;
	}

	if (megasas_create_sg_sense_fusion(instance))
		goto fail_exit;

	return 0;

fail_exit:
	megasas_free_cmds_fusion(instance);
	return -ENOMEM;
}

/**
 * wait_and_poll -	Issues a polling command
 * @instance:			Adapter soft state
 * @cmd:			Command packet to be issued
 *
 * For polling, MFI requires the cmd_status to be set to 0xFF before posting.
 */
int
wait_and_poll(struct megasas_instance *instance, struct megasas_cmd *cmd,
	int seconds)
{
	int i;
	struct megasas_header *frame_hdr = &cmd->frame->hdr;

	u32 msecs = seconds * 1000;

	/*
	 * Wait for cmd_status to change
	 */
	for (i = 0; (i < msecs) && (frame_hdr->cmd_status == 0xff); i += 20) {
		rmb();
		msleep(20);
	}

	if (frame_hdr->cmd_status == MFI_STAT_INVALID_STATUS)
		return DCMD_TIMEOUT;
	else if (frame_hdr->cmd_status == MFI_STAT_OK)
		return DCMD_SUCCESS;
	else
		return DCMD_FAILED;
}

/**
 * megasas_ioc_init_fusion -	Initializes the FW
 * @instance:		Adapter soft state
 *
 * Issues the IOC Init cmd
 */
int
megasas_ioc_init_fusion(struct megasas_instance *instance)
{
	struct megasas_init_frame *init_frame;
	struct MPI2_IOC_INIT_REQUEST *IOCInitMessage = NULL;
	dma_addr_t	ioc_init_handle;
	struct megasas_cmd *cmd;
	u8 ret, cur_rdpq_mode;
	struct fusion_context *fusion;
	union MEGASAS_REQUEST_DESCRIPTOR_UNION req_desc;
	int i;
	struct megasas_header *frame_hdr;
	const char *sys_info;
	MFI_CAPABILITIES *drv_ops;
	u32 scratch_pad_1;
	ktime_t time;
	bool cur_fw_64bit_dma_capable;

	fusion = instance->ctrl_context;

	ioc_init_handle = fusion->ioc_init_request_phys;
	IOCInitMessage = fusion->ioc_init_request;

	cmd = fusion->ioc_init_cmd;

	scratch_pad_1 = megasas_readl
		(instance, &instance->reg_set->outbound_scratch_pad_1);

	cur_rdpq_mode = (scratch_pad_1 & MR_RDPQ_MODE_OFFSET) ? 1 : 0;

	if (instance->adapter_type == INVADER_SERIES) {
		cur_fw_64bit_dma_capable =
			(scratch_pad_1 & MR_CAN_HANDLE_64_BIT_DMA_OFFSET) ? true : false;

		if (instance->consistent_mask_64bit && !cur_fw_64bit_dma_capable) {
			dev_err(&instance->pdev->dev, "Driver was operating on 64bit "
				"DMA mask, but upcoming FW does not support 64bit DMA mask\n");
			megaraid_sas_kill_hba(instance);
			ret = 1;
			goto fail_fw_init;
		}
	}

	if (instance->is_rdpq && !cur_rdpq_mode) {
		dev_err(&instance->pdev->dev, "Firmware downgrade *NOT SUPPORTED*"
			" from RDPQ mode to non RDPQ mode\n");
		ret = 1;
		goto fail_fw_init;
	}

	instance->fw_sync_cache_support = (scratch_pad_1 &
		MR_CAN_HANDLE_SYNC_CACHE_OFFSET) ? 1 : 0;
	dev_info(&instance->pdev->dev, "FW supports sync cache\t: %s\n",
		 instance->fw_sync_cache_support ? "Yes" : "No");

	memset(IOCInitMessage, 0, sizeof(struct MPI2_IOC_INIT_REQUEST));

	IOCInitMessage->Function = MPI2_FUNCTION_IOC_INIT;
	IOCInitMessage->WhoInit	= MPI2_WHOINIT_HOST_DRIVER;
	IOCInitMessage->MsgVersion = cpu_to_le16(MPI2_VERSION);
	IOCInitMessage->HeaderVersion = cpu_to_le16(MPI2_HEADER_VERSION);
	IOCInitMessage->SystemRequestFrameSize = cpu_to_le16(MEGA_MPI2_RAID_DEFAULT_IO_FRAME_SIZE / 4);

	IOCInitMessage->ReplyDescriptorPostQueueDepth = cpu_to_le16(fusion->reply_q_depth);
	IOCInitMessage->ReplyDescriptorPostQueueAddress = instance->is_rdpq ?
			cpu_to_le64(fusion->rdpq_phys) :
			cpu_to_le64(fusion->reply_frames_desc_phys[0]);
	IOCInitMessage->MsgFlags = instance->is_rdpq ?
			MPI2_IOCINIT_MSGFLAG_RDPQ_ARRAY_MODE : 0;
	IOCInitMessage->SystemRequestFrameBaseAddress = cpu_to_le64(fusion->io_request_frames_phys);
	IOCInitMessage->SenseBufferAddressHigh = cpu_to_le32(upper_32_bits(fusion->sense_phys_addr));
	IOCInitMessage->HostMSIxVectors = instance->msix_vectors;
	IOCInitMessage->HostPageSize = MR_DEFAULT_NVME_PAGE_SHIFT;

	time = ktime_get_real();
	/* Convert to milliseconds as per FW requirement */
	IOCInitMessage->TimeStamp = cpu_to_le64(ktime_to_ms(time));

	init_frame = (struct megasas_init_frame *)cmd->frame;
	memset(init_frame, 0, IOC_INIT_FRAME_SIZE);

	frame_hdr = &cmd->frame->hdr;
	frame_hdr->cmd_status = 0xFF;
	frame_hdr->flags |= cpu_to_le16(MFI_FRAME_DONT_POST_IN_REPLY_QUEUE);

	init_frame->cmd	= MFI_CMD_INIT;
	init_frame->cmd_status = 0xFF;

	drv_ops = (MFI_CAPABILITIES *) &(init_frame->driver_operations);

	/* driver support Extended MSIX */
	if (instance->adapter_type >= INVADER_SERIES)
		drv_ops->mfi_capabilities.support_additional_msix = 1;
	/* driver supports HA / Remote LUN over Fast Path interface */
	drv_ops->mfi_capabilities.support_fp_remote_lun = 1;

	drv_ops->mfi_capabilities.support_max_255lds = 1;
	drv_ops->mfi_capabilities.support_ndrive_r1_lb = 1;
	drv_ops->mfi_capabilities.security_protocol_cmds_fw = 1;

	if (instance->max_chain_frame_sz > MEGASAS_CHAIN_FRAME_SZ_MIN)
		drv_ops->mfi_capabilities.support_ext_io_size = 1;

	drv_ops->mfi_capabilities.support_fp_rlbypass = 1;
	if (!dual_qdepth_disable)
		drv_ops->mfi_capabilities.support_ext_queue_depth = 1;

	drv_ops->mfi_capabilities.support_qd_throttling = 1;
	drv_ops->mfi_capabilities.support_pd_map_target_id = 1;
	drv_ops->mfi_capabilities.support_nvme_passthru = 1;
	drv_ops->mfi_capabilities.support_fw_exposed_dev_list = 1;

	if (instance->consistent_mask_64bit)
		drv_ops->mfi_capabilities.support_64bit_mode = 1;

	/* Convert capability to LE32 */
	cpu_to_le32s((u32 *)&init_frame->driver_operations.mfi_capabilities);

	sys_info = dmi_get_system_info(DMI_PRODUCT_UUID);
	if (instance->system_info_buf && sys_info) {
		memcpy(instance->system_info_buf->systemId, sys_info,
			strlen(sys_info) > 64 ? 64 : strlen(sys_info));
		instance->system_info_buf->systemIdLength =
			strlen(sys_info) > 64 ? 64 : strlen(sys_info);
		init_frame->system_info_lo = cpu_to_le32(lower_32_bits(instance->system_info_h));
		init_frame->system_info_hi = cpu_to_le32(upper_32_bits(instance->system_info_h));
	}

	init_frame->queue_info_new_phys_addr_hi =
		cpu_to_le32(upper_32_bits(ioc_init_handle));
	init_frame->queue_info_new_phys_addr_lo =
		cpu_to_le32(lower_32_bits(ioc_init_handle));
	init_frame->data_xfer_len = cpu_to_le32(sizeof(struct MPI2_IOC_INIT_REQUEST));

	req_desc.u.low = cpu_to_le32(lower_32_bits(cmd->frame_phys_addr));
	req_desc.u.high = cpu_to_le32(upper_32_bits(cmd->frame_phys_addr));
	req_desc.MFAIo.RequestFlags =
		(MEGASAS_REQ_DESCRIPT_FLAGS_MFA <<
		MEGASAS_REQ_DESCRIPT_FLAGS_TYPE_SHIFT);

	/*
	 * disable the intr before firing the init frame
	 */
	instance->instancet->disable_intr(instance);

	for (i = 0; i < (10 * 1000); i += 20) {
		if (megasas_readl(instance, &instance->reg_set->doorbell) & 1)
			msleep(20);
		else
			break;
	}

	megasas_fire_cmd_fusion(instance, &req_desc);

	wait_and_poll(instance, cmd, MFI_IO_TIMEOUT_SECS);

	frame_hdr = &cmd->frame->hdr;
	if (frame_hdr->cmd_status != 0) {
		ret = 1;
		goto fail_fw_init;
	}

	return 0;

fail_fw_init:
	dev_err(&instance->pdev->dev,
		"Init cmd return status FAILED for SCSI host %d\n",
		instance->host->host_no);

	return ret;
}

/**
 * megasas_sync_pd_seq_num -	JBOD SEQ MAP
 * @instance:		Adapter soft state
 * @pend:		set to 1, if it is pended jbod map.
 *
 * Issue Jbod map to the firmware. If it is pended command,
 * issue command and return. If it is first instance of jbod map
 * issue and receive command.
 */
int
megasas_sync_pd_seq_num(struct megasas_instance *instance, bool pend) {
	int ret = 0;
	u32 pd_seq_map_sz;
	struct megasas_cmd *cmd;
	struct megasas_dcmd_frame *dcmd;
	struct fusion_context *fusion = instance->ctrl_context;
	struct MR_PD_CFG_SEQ_NUM_SYNC *pd_sync;
	dma_addr_t pd_seq_h;

	pd_sync = (void *)fusion->pd_seq_sync[(instance->pd_seq_map_id & 1)];
	pd_seq_h = fusion->pd_seq_phys[(instance->pd_seq_map_id & 1)];
	pd_seq_map_sz = sizeof(struct MR_PD_CFG_SEQ_NUM_SYNC) +
			(sizeof(struct MR_PD_CFG_SEQ) *
			(MAX_PHYSICAL_DEVICES - 1));

	cmd = megasas_get_cmd(instance);
	if (!cmd) {
		dev_err(&instance->pdev->dev,
			"Could not get mfi cmd. Fail from %s %d\n",
			__func__, __LINE__);
		return -ENOMEM;
	}

	dcmd = &cmd->frame->dcmd;

	memset(pd_sync, 0, pd_seq_map_sz);
	memset(dcmd->mbox.b, 0, MFI_MBOX_SIZE);

	if (pend) {
		dcmd->mbox.b[0] = MEGASAS_DCMD_MBOX_PEND_FLAG;
		dcmd->flags = MFI_FRAME_DIR_WRITE;
		instance->jbod_seq_cmd = cmd;
	} else {
		dcmd->flags = MFI_FRAME_DIR_READ;
	}

	dcmd->cmd = MFI_CMD_DCMD;
	dcmd->cmd_status = 0xFF;
	dcmd->sge_count = 1;
	dcmd->timeout = 0;
	dcmd->pad_0 = 0;
	dcmd->data_xfer_len = cpu_to_le32(pd_seq_map_sz);
	dcmd->opcode = cpu_to_le32(MR_DCMD_SYSTEM_PD_MAP_GET_INFO);

	megasas_set_dma_settings(instance, dcmd, pd_seq_h, pd_seq_map_sz);

	if (pend) {
		instance->instancet->issue_dcmd(instance, cmd);
		return 0;
	}

	/* Below code is only for non pended DCMD */
	if (!instance->mask_interrupts)
		ret = megasas_issue_blocked_cmd(instance, cmd,
			MFI_IO_TIMEOUT_SECS);
	else
		ret = megasas_issue_polled(instance, cmd);

	if (le32_to_cpu(pd_sync->count) > MAX_PHYSICAL_DEVICES) {
		dev_warn(&instance->pdev->dev,
			"driver supports max %d JBOD, but FW reports %d\n",
			MAX_PHYSICAL_DEVICES, le32_to_cpu(pd_sync->count));
		ret = -EINVAL;
	}

	if (ret == DCMD_TIMEOUT)
		megaraid_sas_kill_hba(instance);

	if (ret == DCMD_SUCCESS)
		instance->pd_seq_map_id++;

	megasas_return_cmd(instance, cmd);
	return ret;
}

/*
 * megasas_get_ld_map_info -	Returns FW's ld_map structure
 * @instance:				Adapter soft state
 * @pend:				Pend the command or not
 * Issues an internal command (DCMD) to get the FW's controller PD
 * list structure.  This information is mainly used to find out SYSTEM
 * supported by the FW.
 * dcmd.mbox value setting for MR_DCMD_LD_MAP_GET_INFO
 * dcmd.mbox.b[0]	- number of LDs being sync'd
 * dcmd.mbox.b[1]	- 0 - complete command immediately.
 *			- 1 - pend till config change
 * dcmd.mbox.b[2]	- 0 - supports max 64 lds and uses legacy MR_FW_RAID_MAP
 *			- 1 - supports max MAX_LOGICAL_DRIVES_EXT lds and
 *				uses extended struct MR_FW_RAID_MAP_EXT
 */
static int
megasas_get_ld_map_info(struct megasas_instance *instance)
{
	int ret = 0;
	struct megasas_cmd *cmd;
	struct megasas_dcmd_frame *dcmd;
	void *ci;
	dma_addr_t ci_h = 0;
	u32 size_map_info;
	struct fusion_context *fusion;

	cmd = megasas_get_cmd(instance);

	if (!cmd) {
		dev_printk(KERN_DEBUG, &instance->pdev->dev, "Failed to get cmd for map info\n");
		return -ENOMEM;
	}

	fusion = instance->ctrl_context;

	if (!fusion) {
		megasas_return_cmd(instance, cmd);
		return -ENXIO;
	}

	dcmd = &cmd->frame->dcmd;

	size_map_info = fusion->current_map_sz;

	ci = (void *) fusion->ld_map[(instance->map_id & 1)];
	ci_h = fusion->ld_map_phys[(instance->map_id & 1)];

	if (!ci) {
		dev_printk(KERN_DEBUG, &instance->pdev->dev, "Failed to alloc mem for ld_map_info\n");
		megasas_return_cmd(instance, cmd);
		return -ENOMEM;
	}

	memset(ci, 0, fusion->max_map_sz);
	memset(dcmd->mbox.b, 0, MFI_MBOX_SIZE);
	dcmd->cmd = MFI_CMD_DCMD;
	dcmd->cmd_status = 0xFF;
	dcmd->sge_count = 1;
	dcmd->flags = MFI_FRAME_DIR_READ;
	dcmd->timeout = 0;
	dcmd->pad_0 = 0;
	dcmd->data_xfer_len = cpu_to_le32(size_map_info);
	dcmd->opcode = cpu_to_le32(MR_DCMD_LD_MAP_GET_INFO);

	megasas_set_dma_settings(instance, dcmd, ci_h, size_map_info);

	if (!instance->mask_interrupts)
		ret = megasas_issue_blocked_cmd(instance, cmd,
			MFI_IO_TIMEOUT_SECS);
	else
		ret = megasas_issue_polled(instance, cmd);

	if (ret == DCMD_TIMEOUT)
		megaraid_sas_kill_hba(instance);

	megasas_return_cmd(instance, cmd);

	return ret;
}

u8
megasas_get_map_info(struct megasas_instance *instance)
{
	struct fusion_context *fusion = instance->ctrl_context;

	fusion->fast_path_io = 0;
	if (!megasas_get_ld_map_info(instance)) {
		if (MR_ValidateMapInfo(instance, instance->map_id)) {
			fusion->fast_path_io = 1;
			return 0;
		}
	}
	return 1;
}

/*
 * megasas_sync_map_info -	Returns FW's ld_map structure
 * @instance:				Adapter soft state
 *
 * Issues an internal command (DCMD) to get the FW's controller PD
 * list structure.  This information is mainly used to find out SYSTEM
 * supported by the FW.
 */
int
megasas_sync_map_info(struct megasas_instance *instance)
{
	int i;
	struct megasas_cmd *cmd;
	struct megasas_dcmd_frame *dcmd;
	u16 num_lds;
	struct fusion_context *fusion;
	struct MR_LD_TARGET_SYNC *ci = NULL;
	struct MR_DRV_RAID_MAP_ALL *map;
	struct MR_LD_RAID  *raid;
	struct MR_LD_TARGET_SYNC *ld_sync;
	dma_addr_t ci_h = 0;
	u32 size_map_info;

	cmd = megasas_get_cmd(instance);

	if (!cmd) {
		dev_printk(KERN_DEBUG, &instance->pdev->dev, "Failed to get cmd for sync info\n");
		return -ENOMEM;
	}

	fusion = instance->ctrl_context;

	if (!fusion) {
		megasas_return_cmd(instance, cmd);
		return 1;
	}

	map = fusion->ld_drv_map[instance->map_id & 1];

	num_lds = le16_to_cpu(map->raidMap.ldCount);

	dcmd = &cmd->frame->dcmd;

	memset(dcmd->mbox.b, 0, MFI_MBOX_SIZE);

	ci = (struct MR_LD_TARGET_SYNC *)
	  fusion->ld_map[(instance->map_id - 1) & 1];
	memset(ci, 0, fusion->max_map_sz);

	ci_h = fusion->ld_map_phys[(instance->map_id - 1) & 1];

	ld_sync = (struct MR_LD_TARGET_SYNC *)ci;

	for (i = 0; i < num_lds; i++, ld_sync++) {
		raid = MR_LdRaidGet(i, map);
		ld_sync->targetId = MR_GetLDTgtId(i, map);
		ld_sync->seqNum = raid->seqNum;
	}

	size_map_info = fusion->current_map_sz;

	dcmd->cmd = MFI_CMD_DCMD;
	dcmd->cmd_status = 0xFF;
	dcmd->sge_count = 1;
	dcmd->flags = MFI_FRAME_DIR_WRITE;
	dcmd->timeout = 0;
	dcmd->pad_0 = 0;
	dcmd->data_xfer_len = cpu_to_le32(size_map_info);
	dcmd->mbox.b[0] = num_lds;
	dcmd->mbox.b[1] = MEGASAS_DCMD_MBOX_PEND_FLAG;
	dcmd->opcode = cpu_to_le32(MR_DCMD_LD_MAP_GET_INFO);

	megasas_set_dma_settings(instance, dcmd, ci_h, size_map_info);

	instance->map_update_cmd = cmd;

	instance->instancet->issue_dcmd(instance, cmd);

	return 0;
}

/*
 * meagasas_display_intel_branding - Display branding string
 * @instance: per adapter object
 *
 * Return nothing.
 */
static void
megasas_display_intel_branding(struct megasas_instance *instance)
{
	if (instance->pdev->subsystem_vendor != PCI_VENDOR_ID_INTEL)
		return;

	switch (instance->pdev->device) {
	case PCI_DEVICE_ID_LSI_INVADER:
		switch (instance->pdev->subsystem_device) {
		case MEGARAID_INTEL_RS3DC080_SSDID:
			dev_info(&instance->pdev->dev, "scsi host %d: %s\n",
				instance->host->host_no,
				MEGARAID_INTEL_RS3DC080_BRANDING);
			break;
		case MEGARAID_INTEL_RS3DC040_SSDID:
			dev_info(&instance->pdev->dev, "scsi host %d: %s\n",
				instance->host->host_no,
				MEGARAID_INTEL_RS3DC040_BRANDING);
			break;
		case MEGARAID_INTEL_RS3SC008_SSDID:
			dev_info(&instance->pdev->dev, "scsi host %d: %s\n",
				instance->host->host_no,
				MEGARAID_INTEL_RS3SC008_BRANDING);
			break;
		case MEGARAID_INTEL_RS3MC044_SSDID:
			dev_info(&instance->pdev->dev, "scsi host %d: %s\n",
				instance->host->host_no,
				MEGARAID_INTEL_RS3MC044_BRANDING);
			break;
		default:
			break;
		}
		break;
	case PCI_DEVICE_ID_LSI_FURY:
		switch (instance->pdev->subsystem_device) {
		case MEGARAID_INTEL_RS3WC080_SSDID:
			dev_info(&instance->pdev->dev, "scsi host %d: %s\n",
				instance->host->host_no,
				MEGARAID_INTEL_RS3WC080_BRANDING);
			break;
		case MEGARAID_INTEL_RS3WC040_SSDID:
			dev_info(&instance->pdev->dev, "scsi host %d: %s\n",
				instance->host->host_no,
				MEGARAID_INTEL_RS3WC040_BRANDING);
			break;
		default:
			break;
		}
		break;
	case PCI_DEVICE_ID_LSI_CUTLASS_52:
	case PCI_DEVICE_ID_LSI_CUTLASS_53:
		switch (instance->pdev->subsystem_device) {
		case MEGARAID_INTEL_RMS3BC160_SSDID:
			dev_info(&instance->pdev->dev, "scsi host %d: %s\n",
				instance->host->host_no,
				MEGARAID_INTEL_RMS3BC160_BRANDING);
			break;
		default:
			break;
		}
		break;
	default:
		break;
	}
}

/**
 * megasas_allocate_raid_maps -	Allocate memory for RAID maps
 * @instance:				Adapter soft state
 *
 * return:				if success: return 0
 *					failed:  return -ENOMEM
 */
static inline int megasas_allocate_raid_maps(struct megasas_instance *instance)
{
	struct fusion_context *fusion;
	int i = 0;

	fusion = instance->ctrl_context;

	fusion->drv_map_pages = get_order(fusion->drv_map_sz);

	for (i = 0; i < 2; i++) {
		fusion->ld_map[i] = NULL;

		fusion->ld_drv_map[i] = (void *)
			__get_free_pages(__GFP_ZERO | GFP_KERNEL,
					 fusion->drv_map_pages);

		if (!fusion->ld_drv_map[i]) {
			fusion->ld_drv_map[i] = vzalloc(fusion->drv_map_sz);

			if (!fusion->ld_drv_map[i]) {
				dev_err(&instance->pdev->dev,
					"Could not allocate memory for local map"
					" size requested: %d\n",
					fusion->drv_map_sz);
				goto ld_drv_map_alloc_fail;
			}
		}
	}

	for (i = 0; i < 2; i++) {
		fusion->ld_map[i] = dma_alloc_coherent(&instance->pdev->dev,
						       fusion->max_map_sz,
						       &fusion->ld_map_phys[i],
						       GFP_KERNEL);
		if (!fusion->ld_map[i]) {
			dev_err(&instance->pdev->dev,
				"Could not allocate memory for map info %s:%d\n",
				__func__, __LINE__);
			goto ld_map_alloc_fail;
		}
	}

	return 0;

ld_map_alloc_fail:
	for (i = 0; i < 2; i++) {
		if (fusion->ld_map[i])
			dma_free_coherent(&instance->pdev->dev,
					  fusion->max_map_sz,
					  fusion->ld_map[i],
					  fusion->ld_map_phys[i]);
	}

ld_drv_map_alloc_fail:
	for (i = 0; i < 2; i++) {
		if (fusion->ld_drv_map[i]) {
			if (is_vmalloc_addr(fusion->ld_drv_map[i]))
				vfree(fusion->ld_drv_map[i]);
			else
				free_pages((ulong)fusion->ld_drv_map[i],
					   fusion->drv_map_pages);
		}
	}

	return -ENOMEM;
}

/**
 * megasas_configure_queue_sizes -	Calculate size of request desc queue,
 *					reply desc queue,
 *					IO request frame queue, set can_queue.
 * @instance:				Adapter soft state
 * @return:				void
 */
static inline
void megasas_configure_queue_sizes(struct megasas_instance *instance)
{
	struct fusion_context *fusion;
	u16 max_cmd;

	fusion = instance->ctrl_context;
	max_cmd = instance->max_fw_cmds;

	if (instance->adapter_type >= VENTURA_SERIES)
		instance->max_mpt_cmds = instance->max_fw_cmds * RAID_1_PEER_CMDS;
	else
		instance->max_mpt_cmds = instance->max_fw_cmds;

	instance->max_scsi_cmds = instance->max_fw_cmds - instance->max_mfi_cmds;
	instance->cur_can_queue = instance->max_scsi_cmds;
	instance->host->can_queue = instance->cur_can_queue;

	fusion->reply_q_depth = 2 * ((max_cmd + 1 + 15) / 16) * 16;

	fusion->request_alloc_sz = sizeof(union MEGASAS_REQUEST_DESCRIPTOR_UNION) *
					  instance->max_mpt_cmds;
	fusion->reply_alloc_sz = sizeof(union MPI2_REPLY_DESCRIPTORS_UNION) *
					(fusion->reply_q_depth);
	fusion->io_frames_alloc_sz = MEGA_MPI2_RAID_DEFAULT_IO_FRAME_SIZE +
		(MEGA_MPI2_RAID_DEFAULT_IO_FRAME_SIZE
		 * (instance->max_mpt_cmds + 1)); /* Extra 1 for SMID 0 */
}

static int megasas_alloc_ioc_init_frame(struct megasas_instance *instance)
{
	struct fusion_context *fusion;
	struct megasas_cmd *cmd;

	fusion = instance->ctrl_context;

	cmd = kzalloc(sizeof(struct megasas_cmd), GFP_KERNEL);

	if (!cmd) {
		dev_err(&instance->pdev->dev, "Failed from func: %s line: %d\n",
			__func__, __LINE__);
		return -ENOMEM;
	}

	cmd->frame = dma_alloc_coherent(&instance->pdev->dev,
					IOC_INIT_FRAME_SIZE,
					&cmd->frame_phys_addr, GFP_KERNEL);

	if (!cmd->frame) {
		dev_err(&instance->pdev->dev, "Failed from func: %s line: %d\n",
			__func__, __LINE__);
		kfree(cmd);
		return -ENOMEM;
	}

	fusion->ioc_init_cmd = cmd;
	return 0;
}

/**
 * megasas_free_ioc_init_cmd -	Free IOC INIT command frame
 * @instance:		Adapter soft state
 */
static inline void megasas_free_ioc_init_cmd(struct megasas_instance *instance)
{
	struct fusion_context *fusion;

	fusion = instance->ctrl_context;

	if (fusion->ioc_init_cmd && fusion->ioc_init_cmd->frame)
		dma_free_coherent(&instance->pdev->dev,
				  IOC_INIT_FRAME_SIZE,
				  fusion->ioc_init_cmd->frame,
				  fusion->ioc_init_cmd->frame_phys_addr);

	kfree(fusion->ioc_init_cmd);
}

/**
 * megasas_init_adapter_fusion -	Initializes the FW
 * @instance:		Adapter soft state
 *
 * This is the main function for initializing firmware.
 */
u32
megasas_init_adapter_fusion(struct megasas_instance *instance)
{
	struct fusion_context *fusion;
	u32 scratch_pad_1;
	int i = 0, count;

	fusion = instance->ctrl_context;

	megasas_fusion_update_can_queue(instance, PROBE_CONTEXT);

	/*
	 * Only Driver's internal DCMDs and IOCTL DCMDs needs to have MFI frames
	 */
	instance->max_mfi_cmds =
		MEGASAS_FUSION_INTERNAL_CMDS + MEGASAS_FUSION_IOCTL_CMDS;

	megasas_configure_queue_sizes(instance);

	scratch_pad_1 = megasas_readl(instance,
				      &instance->reg_set->outbound_scratch_pad_1);
	/* If scratch_pad_1 & MEGASAS_MAX_CHAIN_SIZE_UNITS_MASK is set,
	 * Firmware support extended IO chain frame which is 4 times more than
	 * legacy Firmware.
	 * Legacy Firmware - Frame size is (8 * 128) = 1K
	 * 1M IO Firmware  - Frame size is (8 * 128 * 4)  = 4K
	 */
	if (scratch_pad_1 & MEGASAS_MAX_CHAIN_SIZE_UNITS_MASK)
		instance->max_chain_frame_sz =
			((scratch_pad_1 & MEGASAS_MAX_CHAIN_SIZE_MASK) >>
			MEGASAS_MAX_CHAIN_SHIFT) * MEGASAS_1MB_IO;
	else
		instance->max_chain_frame_sz =
			((scratch_pad_1 & MEGASAS_MAX_CHAIN_SIZE_MASK) >>
			MEGASAS_MAX_CHAIN_SHIFT) * MEGASAS_256K_IO;

	if (instance->max_chain_frame_sz < MEGASAS_CHAIN_FRAME_SZ_MIN) {
		dev_warn(&instance->pdev->dev, "frame size %d invalid, fall back to legacy max frame size %d\n",
			instance->max_chain_frame_sz,
			MEGASAS_CHAIN_FRAME_SZ_MIN);
		instance->max_chain_frame_sz = MEGASAS_CHAIN_FRAME_SZ_MIN;
	}

	fusion->max_sge_in_main_msg =
		(MEGA_MPI2_RAID_DEFAULT_IO_FRAME_SIZE
			- offsetof(struct MPI2_RAID_SCSI_IO_REQUEST, SGL))/16;

	fusion->max_sge_in_chain =
		instance->max_chain_frame_sz
			/ sizeof(union MPI2_SGE_IO_UNION);

	instance->max_num_sge =
		rounddown_pow_of_two(fusion->max_sge_in_main_msg
			+ fusion->max_sge_in_chain - 2);

	/* Used for pass thru MFI frame (DCMD) */
	fusion->chain_offset_mfi_pthru =
		offsetof(struct MPI2_RAID_SCSI_IO_REQUEST, SGL)/16;

	fusion->chain_offset_io_request =
		(MEGA_MPI2_RAID_DEFAULT_IO_FRAME_SIZE -
		 sizeof(union MPI2_SGE_IO_UNION))/16;

	count = instance->msix_vectors > 0 ? instance->msix_vectors : 1;
	for (i = 0 ; i < count; i++)
		fusion->last_reply_idx[i] = 0;

	/*
	 * For fusion adapters, 3 commands for IOCTL and 8 commands
	 * for driver's internal DCMDs.
	 */
	instance->max_scsi_cmds = instance->max_fw_cmds -
				(MEGASAS_FUSION_INTERNAL_CMDS +
				MEGASAS_FUSION_IOCTL_CMDS);
	sema_init(&instance->ioctl_sem, MEGASAS_FUSION_IOCTL_CMDS);

	if (megasas_alloc_ioc_init_frame(instance))
		return 1;

	/*
	 * Allocate memory for descriptors
	 * Create a pool of commands
	 */
	if (megasas_alloc_cmds(instance))
		goto fail_alloc_mfi_cmds;
	if (megasas_alloc_cmds_fusion(instance))
		goto fail_alloc_cmds;

	if (megasas_ioc_init_fusion(instance))
		goto fail_ioc_init;

	megasas_display_intel_branding(instance);
	if (megasas_get_ctrl_info(instance)) {
		dev_err(&instance->pdev->dev,
			"Could not get controller info. Fail from %s %d\n",
			__func__, __LINE__);
		goto fail_ioc_init;
	}

	instance->flag_ieee = 1;
	instance->r1_ldio_hint_default =  MR_R1_LDIO_PIGGYBACK_DEFAULT;
	fusion->fast_path_io = 0;

	if (megasas_allocate_raid_maps(instance))
		goto fail_ioc_init;

	if (!megasas_get_map_info(instance))
		megasas_sync_map_info(instance);

	return 0;

fail_ioc_init:
	megasas_free_cmds_fusion(instance);
fail_alloc_cmds:
	megasas_free_cmds(instance);
fail_alloc_mfi_cmds:
	megasas_free_ioc_init_cmd(instance);
	return 1;
}

/**
 * megasas_fault_detect_work	-	Worker function of
 *					FW fault handling workqueue.
 */
static void
megasas_fault_detect_work(struct work_struct *work)
{
	struct megasas_instance *instance =
		container_of(work, struct megasas_instance,
			     fw_fault_work.work);
	u32 fw_state, dma_state, status;

	/* Check the fw state */
	fw_state = instance->instancet->read_fw_status_reg(instance) &
			MFI_STATE_MASK;

	if (fw_state == MFI_STATE_FAULT) {
		dma_state = instance->instancet->read_fw_status_reg(instance) &
				MFI_STATE_DMADONE;
		/* Start collecting crash, if DMA bit is done */
		if (instance->crash_dump_drv_support &&
		    instance->crash_dump_app_support && dma_state) {
			megasas_fusion_crash_dump(instance);
		} else {
			if (instance->unload == 0) {
				status = megasas_reset_fusion(instance->host, 0);
				if (status != SUCCESS) {
					dev_err(&instance->pdev->dev,
						"Failed from %s %d, do not re-arm timer\n",
						__func__, __LINE__);
					return;
				}
			}
		}
	}

	if (instance->fw_fault_work_q)
		queue_delayed_work(instance->fw_fault_work_q,
			&instance->fw_fault_work,
			msecs_to_jiffies(MEGASAS_WATCHDOG_THREAD_INTERVAL));
}

int
megasas_fusion_start_watchdog(struct megasas_instance *instance)
{
	/* Check if the Fault WQ is already started */
	if (instance->fw_fault_work_q)
		return SUCCESS;

	INIT_DELAYED_WORK(&instance->fw_fault_work, megasas_fault_detect_work);

	snprintf(instance->fault_handler_work_q_name,
		 sizeof(instance->fault_handler_work_q_name),
		 "poll_megasas%d_status", instance->host->host_no);

	instance->fw_fault_work_q =
		create_singlethread_workqueue(instance->fault_handler_work_q_name);
	if (!instance->fw_fault_work_q) {
		dev_err(&instance->pdev->dev, "Failed from %s %d\n",
			__func__, __LINE__);
		return FAILED;
	}

	queue_delayed_work(instance->fw_fault_work_q,
			   &instance->fw_fault_work,
			   msecs_to_jiffies(MEGASAS_WATCHDOG_THREAD_INTERVAL));

	return SUCCESS;
}

void
megasas_fusion_stop_watchdog(struct megasas_instance *instance)
{
	struct workqueue_struct *wq;

	if (instance->fw_fault_work_q) {
		wq = instance->fw_fault_work_q;
		instance->fw_fault_work_q = NULL;
		if (!cancel_delayed_work_sync(&instance->fw_fault_work))
			flush_workqueue(wq);
		destroy_workqueue(wq);
	}
}

/**
 * map_cmd_status -	Maps FW cmd status to OS cmd status
 * @cmd :		Pointer to cmd
 * @status :		status of cmd returned by FW
 * @ext_status :	ext status of cmd returned by FW
 */

void
map_cmd_status(struct fusion_context *fusion,
		struct scsi_cmnd *scmd, u8 status, u8 ext_status,
		u32 data_length, u8 *sense)
{
	u8 cmd_type;
	int resid;

	cmd_type = megasas_cmd_type(scmd);
	switch (status) {

	case MFI_STAT_OK:
		scmd->result = DID_OK << 16;
		break;

	case MFI_STAT_SCSI_IO_FAILED:
	case MFI_STAT_LD_INIT_IN_PROGRESS:
		scmd->result = (DID_ERROR << 16) | ext_status;
		break;

	case MFI_STAT_SCSI_DONE_WITH_ERROR:

		scmd->result = (DID_OK << 16) | ext_status;
		if (ext_status == SAM_STAT_CHECK_CONDITION) {
			memset(scmd->sense_buffer, 0,
			       SCSI_SENSE_BUFFERSIZE);
			memcpy(scmd->sense_buffer, sense,
			       SCSI_SENSE_BUFFERSIZE);
			scmd->result |= DRIVER_SENSE << 24;
		}

		/*
		 * If the  IO request is partially completed, then MR FW will
		 * update "io_request->DataLength" field with actual number of
		 * bytes transferred.Driver will set residual bytes count in
		 * SCSI command structure.
		 */
		resid = (scsi_bufflen(scmd) - data_length);
		scsi_set_resid(scmd, resid);

		if (resid &&
			((cmd_type == READ_WRITE_LDIO) ||
			(cmd_type == READ_WRITE_SYSPDIO)))
			scmd_printk(KERN_INFO, scmd, "BRCM Debug mfi stat 0x%x, data len"
				" requested/completed 0x%x/0x%x\n",
				status, scsi_bufflen(scmd), data_length);
		break;

	case MFI_STAT_LD_OFFLINE:
	case MFI_STAT_DEVICE_NOT_FOUND:
		scmd->result = DID_BAD_TARGET << 16;
		break;
	case MFI_STAT_CONFIG_SEQ_MISMATCH:
		scmd->result = DID_IMM_RETRY << 16;
		break;
	default:
		scmd->result = DID_ERROR << 16;
		break;
	}
}

/**
 * megasas_is_prp_possible -
 * Checks if native NVMe PRPs can be built for the IO
 *
 * @instance:		Adapter soft state
 * @scmd:		SCSI command from the mid-layer
 * @sge_count:		scatter gather element count.
 *
 * Returns:		true: PRPs can be built
 *			false: IEEE SGLs needs to be built
 */
static bool
megasas_is_prp_possible(struct megasas_instance *instance,
			struct scsi_cmnd *scmd, int sge_count)
{
	int i;
	u32 data_length = 0;
	struct scatterlist *sg_scmd;
	bool build_prp = false;
	u32 mr_nvme_pg_size;

	mr_nvme_pg_size = max_t(u32, instance->nvme_page_size,
				MR_DEFAULT_NVME_PAGE_SIZE);
	data_length = scsi_bufflen(scmd);
	sg_scmd = scsi_sglist(scmd);

	/*
	 * NVMe uses one PRP for each page (or part of a page)
	 * look at the data length - if 4 pages or less then IEEE is OK
	 * if  > 5 pages then we need to build a native SGL
	 * if > 4 and <= 5 pages, then check physical address of 1st SG entry
	 * if this first size in the page is >= the residual beyond 4 pages
	 * then use IEEE, otherwise use native SGL
	 */

	if (data_length > (mr_nvme_pg_size * 5)) {
		build_prp = true;
	} else if ((data_length > (mr_nvme_pg_size * 4)) &&
			(data_length <= (mr_nvme_pg_size * 5)))  {
		/* check if 1st SG entry size is < residual beyond 4 pages */
		if (sg_dma_len(sg_scmd) < (data_length - (mr_nvme_pg_size * 4)))
			build_prp = true;
	}

/*
 * Below code detects gaps/holes in IO data buffers.
 * What does holes/gaps mean?
 * Any SGE except first one in a SGL starts at non NVME page size
 * aligned address OR Any SGE except last one in a SGL ends at
 * non NVME page size boundary.
 *
 * Driver has already informed block layer by setting boundary rules for
 * bio merging done at NVME page size boundary calling kernel API
 * blk_queue_virt_boundary inside slave_config.
 * Still there is possibility of IO coming with holes to driver because of
 * IO merging done by IO scheduler.
 *
 * With SCSI BLK MQ enabled, there will be no IO with holes as there is no
 * IO scheduling so no IO merging.
 *
 * With SCSI BLK MQ disabled, IO scheduler may attempt to merge IOs and
 * then sending IOs with holes.
 *
 * Though driver can request block layer to disable IO merging by calling-
 * blk_queue_flag_set(QUEUE_FLAG_NOMERGES, sdev->request_queue) but
 * user may tune sysfs parameter- nomerges again to 0 or 1.
 *
 * If in future IO scheduling is enabled with SCSI BLK MQ,
 * this algorithm to detect holes will be required in driver
 * for SCSI BLK MQ enabled case as well.
 *
 *
 */
	scsi_for_each_sg(scmd, sg_scmd, sge_count, i) {
		if ((i != 0) && (i != (sge_count - 1))) {
			if (mega_mod64(sg_dma_len(sg_scmd), mr_nvme_pg_size) ||
			    mega_mod64(sg_dma_address(sg_scmd),
				       mr_nvme_pg_size)) {
				build_prp = false;
				atomic_inc(&instance->sge_holes_type1);
				break;
			}
		}

		if ((sge_count > 1) && (i == 0)) {
			if ((mega_mod64((sg_dma_address(sg_scmd) +
					sg_dma_len(sg_scmd)),
					mr_nvme_pg_size))) {
				build_prp = false;
				atomic_inc(&instance->sge_holes_type2);
				break;
			}
		}

		if ((sge_count > 1) && (i == (sge_count - 1))) {
			if (mega_mod64(sg_dma_address(sg_scmd),
				       mr_nvme_pg_size)) {
				build_prp = false;
				atomic_inc(&instance->sge_holes_type3);
				break;
			}
		}
	}

	return build_prp;
}

/**
 * megasas_make_prp_nvme -
 * Prepare PRPs(Physical Region Page)- SGLs specific to NVMe drives only
 *
 * @instance:		Adapter soft state
 * @scmd:		SCSI command from the mid-layer
 * @sgl_ptr:		SGL to be filled in
 * @cmd:		Fusion command frame
 * @sge_count:		scatter gather element count.
 *
 * Returns:		true: PRPs are built
 *			false: IEEE SGLs needs to be built
 */
static bool
megasas_make_prp_nvme(struct megasas_instance *instance, struct scsi_cmnd *scmd,
		      struct MPI25_IEEE_SGE_CHAIN64 *sgl_ptr,
		      struct megasas_cmd_fusion *cmd, int sge_count)
{
	int sge_len, offset, num_prp_in_chain = 0;
	struct MPI25_IEEE_SGE_CHAIN64 *main_chain_element, *ptr_first_sgl;
	u64 *ptr_sgl;
	dma_addr_t ptr_sgl_phys;
	u64 sge_addr;
	u32 page_mask, page_mask_result;
	struct scatterlist *sg_scmd;
	u32 first_prp_len;
	bool build_prp = false;
	int data_len = scsi_bufflen(scmd);
	u32 mr_nvme_pg_size = max_t(u32, instance->nvme_page_size,
					MR_DEFAULT_NVME_PAGE_SIZE);

	build_prp = megasas_is_prp_possible(instance, scmd, sge_count);

	if (!build_prp)
		return false;

	/*
	 * Nvme has a very convoluted prp format.  One prp is required
	 * for each page or partial page. Driver need to split up OS sg_list
	 * entries if it is longer than one page or cross a page
	 * boundary.  Driver also have to insert a PRP list pointer entry as
	 * the last entry in each physical page of the PRP list.
	 *
	 * NOTE: The first PRP "entry" is actually placed in the first
	 * SGL entry in the main message as IEEE 64 format.  The 2nd
	 * entry in the main message is the chain element, and the rest
	 * of the PRP entries are built in the contiguous pcie buffer.
	 */
	page_mask = mr_nvme_pg_size - 1;
	ptr_sgl = (u64 *)cmd->sg_frame;
	ptr_sgl_phys = cmd->sg_frame_phys_addr;
	memset(ptr_sgl, 0, instance->max_chain_frame_sz);

	/* Build chain frame element which holds all prps except first*/
	main_chain_element = (struct MPI25_IEEE_SGE_CHAIN64 *)
	    ((u8 *)sgl_ptr + sizeof(struct MPI25_IEEE_SGE_CHAIN64));

	main_chain_element->Address = cpu_to_le64(ptr_sgl_phys);
	main_chain_element->NextChainOffset = 0;
	main_chain_element->Flags = IEEE_SGE_FLAGS_CHAIN_ELEMENT |
					IEEE_SGE_FLAGS_SYSTEM_ADDR |
					MPI26_IEEE_SGE_FLAGS_NSF_NVME_PRP;

	/* Build first prp, sge need not to be page aligned*/
	ptr_first_sgl = sgl_ptr;
	sg_scmd = scsi_sglist(scmd);
	sge_addr = sg_dma_address(sg_scmd);
	sge_len = sg_dma_len(sg_scmd);

	offset = (u32)(sge_addr & page_mask);
	first_prp_len = mr_nvme_pg_size - offset;

	ptr_first_sgl->Address = cpu_to_le64(sge_addr);
	ptr_first_sgl->Length = cpu_to_le32(first_prp_len);

	data_len -= first_prp_len;

	if (sge_len > first_prp_len) {
		sge_addr += first_prp_len;
		sge_len -= first_prp_len;
	} else if (sge_len == first_prp_len) {
		sg_scmd = sg_next(sg_scmd);
		sge_addr = sg_dma_address(sg_scmd);
		sge_len = sg_dma_len(sg_scmd);
	}

	for (;;) {
		offset = (u32)(sge_addr & page_mask);

		/* Put PRP pointer due to page boundary*/
		page_mask_result = (uintptr_t)(ptr_sgl + 1) & page_mask;
		if (unlikely(!page_mask_result)) {
			scmd_printk(KERN_NOTICE,
				    scmd, "page boundary ptr_sgl: 0x%p\n",
				    ptr_sgl);
			ptr_sgl_phys += 8;
			*ptr_sgl = cpu_to_le64(ptr_sgl_phys);
			ptr_sgl++;
			num_prp_in_chain++;
		}

		*ptr_sgl = cpu_to_le64(sge_addr);
		ptr_sgl++;
		ptr_sgl_phys += 8;
		num_prp_in_chain++;

		sge_addr += mr_nvme_pg_size;
		sge_len -= mr_nvme_pg_size;
		data_len -= mr_nvme_pg_size;

		if (data_len <= 0)
			break;

		if (sge_len > 0)
			continue;

		sg_scmd = sg_next(sg_scmd);
		sge_addr = sg_dma_address(sg_scmd);
		sge_len = sg_dma_len(sg_scmd);
	}

	main_chain_element->Length =
			cpu_to_le32(num_prp_in_chain * sizeof(u64));

	atomic_inc(&instance->prp_sgl);
	return build_prp;
}

/**
 * megasas_make_sgl_fusion -	Prepares 32-bit SGL
 * @instance:		Adapter soft state
 * @scp:		SCSI command from the mid-layer
 * @sgl_ptr:		SGL to be filled in
 * @cmd:		cmd we are working on
 * @sge_count		sge count
 *
 */
static void
megasas_make_sgl_fusion(struct megasas_instance *instance,
			struct scsi_cmnd *scp,
			struct MPI25_IEEE_SGE_CHAIN64 *sgl_ptr,
			struct megasas_cmd_fusion *cmd, int sge_count)
{
	int i, sg_processed;
	struct scatterlist *os_sgl;
	struct fusion_context *fusion;

	fusion = instance->ctrl_context;

	if (instance->adapter_type >= INVADER_SERIES) {
		struct MPI25_IEEE_SGE_CHAIN64 *sgl_ptr_end = sgl_ptr;
		sgl_ptr_end += fusion->max_sge_in_main_msg - 1;
		sgl_ptr_end->Flags = 0;
	}

	scsi_for_each_sg(scp, os_sgl, sge_count, i) {
		sgl_ptr->Length = cpu_to_le32(sg_dma_len(os_sgl));
		sgl_ptr->Address = cpu_to_le64(sg_dma_address(os_sgl));
		sgl_ptr->Flags = 0;
		if (instance->adapter_type >= INVADER_SERIES)
			if (i == sge_count - 1)
				sgl_ptr->Flags = IEEE_SGE_FLAGS_END_OF_LIST;
		sgl_ptr++;
		sg_processed = i + 1;

		if ((sg_processed ==  (fusion->max_sge_in_main_msg - 1)) &&
		    (sge_count > fusion->max_sge_in_main_msg)) {

			struct MPI25_IEEE_SGE_CHAIN64 *sg_chain;
			if (instance->adapter_type >= INVADER_SERIES) {
				if ((le16_to_cpu(cmd->io_request->IoFlags) &
					MPI25_SAS_DEVICE0_FLAGS_ENABLED_FAST_PATH) !=
					MPI25_SAS_DEVICE0_FLAGS_ENABLED_FAST_PATH)
					cmd->io_request->ChainOffset =
						fusion->
						chain_offset_io_request;
				else
					cmd->io_request->ChainOffset = 0;
			} else
				cmd->io_request->ChainOffset =
					fusion->chain_offset_io_request;

			sg_chain = sgl_ptr;
			/* Prepare chain element */
			sg_chain->NextChainOffset = 0;
			if (instance->adapter_type >= INVADER_SERIES)
				sg_chain->Flags = IEEE_SGE_FLAGS_CHAIN_ELEMENT;
			else
				sg_chain->Flags =
					(IEEE_SGE_FLAGS_CHAIN_ELEMENT |
					 MPI2_IEEE_SGE_FLAGS_IOCPLBNTA_ADDR);
			sg_chain->Length =  cpu_to_le32((sizeof(union MPI2_SGE_IO_UNION) * (sge_count - sg_processed)));
			sg_chain->Address = cpu_to_le64(cmd->sg_frame_phys_addr);

			sgl_ptr =
			  (struct MPI25_IEEE_SGE_CHAIN64 *)cmd->sg_frame;
			memset(sgl_ptr, 0, instance->max_chain_frame_sz);
		}
	}
	atomic_inc(&instance->ieee_sgl);
}

/**
 * megasas_make_sgl -	Build Scatter Gather List(SGLs)
 * @scp:		SCSI command pointer
 * @instance:		Soft instance of controller
 * @cmd:		Fusion command pointer
 *
 * This function will build sgls based on device type.
 * For nvme drives, there is different way of building sgls in nvme native
 * format- PRPs(Physical Region Page).
 *
 * Returns the number of sg lists actually used, zero if the sg lists
 * is NULL, or -ENOMEM if the mapping failed
 */
static
int megasas_make_sgl(struct megasas_instance *instance, struct scsi_cmnd *scp,
		     struct megasas_cmd_fusion *cmd)
{
	int sge_count;
	bool build_prp = false;
	struct MPI25_IEEE_SGE_CHAIN64 *sgl_chain64;

	sge_count = scsi_dma_map(scp);

	if ((sge_count > instance->max_num_sge) || (sge_count <= 0))
		return sge_count;

	sgl_chain64 = (struct MPI25_IEEE_SGE_CHAIN64 *)&cmd->io_request->SGL;
	if ((le16_to_cpu(cmd->io_request->IoFlags) &
	    MPI25_SAS_DEVICE0_FLAGS_ENABLED_FAST_PATH) &&
	    (cmd->pd_interface == NVME_PD))
		build_prp = megasas_make_prp_nvme(instance, scp, sgl_chain64,
						  cmd, sge_count);

	if (!build_prp)
		megasas_make_sgl_fusion(instance, scp, sgl_chain64,
					cmd, sge_count);

	return sge_count;
}

/**
 * megasas_set_pd_lba -	Sets PD LBA
 * @cdb:		CDB
 * @cdb_len:		cdb length
 * @start_blk:		Start block of IO
 *
 * Used to set the PD LBA in CDB for FP IOs
 */
void
megasas_set_pd_lba(struct MPI2_RAID_SCSI_IO_REQUEST *io_request, u8 cdb_len,
		   struct IO_REQUEST_INFO *io_info, struct scsi_cmnd *scp,
		   struct MR_DRV_RAID_MAP_ALL *local_map_ptr, u32 ref_tag)
{
	struct MR_LD_RAID *raid;
	u16 ld;
	u64 start_blk = io_info->pdBlock;
	u8 *cdb = io_request->CDB.CDB32;
	u32 num_blocks = io_info->numBlocks;
	u8 opcode = 0, flagvals = 0, groupnum = 0, control = 0;

	/* Check if T10 PI (DIF) is enabled for this LD */
	ld = MR_TargetIdToLdGet(io_info->ldTgtId, local_map_ptr);
	raid = MR_LdRaidGet(ld, local_map_ptr);
	if (raid->capability.ldPiMode == MR_PROT_INFO_TYPE_CONTROLLER) {
		memset(cdb, 0, sizeof(io_request->CDB.CDB32));
		cdb[0] =  MEGASAS_SCSI_VARIABLE_LENGTH_CMD;
		cdb[7] =  MEGASAS_SCSI_ADDL_CDB_LEN;

		if (scp->sc_data_direction == DMA_FROM_DEVICE)
			cdb[9] = MEGASAS_SCSI_SERVICE_ACTION_READ32;
		else
			cdb[9] = MEGASAS_SCSI_SERVICE_ACTION_WRITE32;
		cdb[10] = MEGASAS_RD_WR_PROTECT_CHECK_ALL;

		/* LBA */
		cdb[12] = (u8)((start_blk >> 56) & 0xff);
		cdb[13] = (u8)((start_blk >> 48) & 0xff);
		cdb[14] = (u8)((start_blk >> 40) & 0xff);
		cdb[15] = (u8)((start_blk >> 32) & 0xff);
		cdb[16] = (u8)((start_blk >> 24) & 0xff);
		cdb[17] = (u8)((start_blk >> 16) & 0xff);
		cdb[18] = (u8)((start_blk >> 8) & 0xff);
		cdb[19] = (u8)(start_blk & 0xff);

		/* Logical block reference tag */
		io_request->CDB.EEDP32.PrimaryReferenceTag =
			cpu_to_be32(ref_tag);
		io_request->CDB.EEDP32.PrimaryApplicationTagMask = cpu_to_be16(0xffff);
		io_request->IoFlags = cpu_to_le16(32); /* Specify 32-byte cdb */

		/* Transfer length */
		cdb[28] = (u8)((num_blocks >> 24) & 0xff);
		cdb[29] = (u8)((num_blocks >> 16) & 0xff);
		cdb[30] = (u8)((num_blocks >> 8) & 0xff);
		cdb[31] = (u8)(num_blocks & 0xff);

		/* set SCSI IO EEDPFlags */
		if (scp->sc_data_direction == DMA_FROM_DEVICE) {
			io_request->EEDPFlags = cpu_to_le16(
				MPI2_SCSIIO_EEDPFLAGS_INC_PRI_REFTAG  |
				MPI2_SCSIIO_EEDPFLAGS_CHECK_REFTAG |
				MPI2_SCSIIO_EEDPFLAGS_CHECK_REMOVE_OP |
				MPI2_SCSIIO_EEDPFLAGS_CHECK_APPTAG |
				MPI25_SCSIIO_EEDPFLAGS_DO_NOT_DISABLE_MODE |
				MPI2_SCSIIO_EEDPFLAGS_CHECK_GUARD);
		} else {
			io_request->EEDPFlags = cpu_to_le16(
				MPI2_SCSIIO_EEDPFLAGS_INC_PRI_REFTAG |
				MPI2_SCSIIO_EEDPFLAGS_INSERT_OP);
		}
		io_request->Control |= cpu_to_le32((0x4 << 26));
		io_request->EEDPBlockSize = cpu_to_le32(scp->device->sector_size);
	} else {
		/* Some drives don't support 16/12 byte CDB's, convert to 10 */
		if (((cdb_len == 12) || (cdb_len == 16)) &&
		    (start_blk <= 0xffffffff)) {
			if (cdb_len == 16) {
				opcode = cdb[0] == READ_16 ? READ_10 : WRITE_10;
				flagvals = cdb[1];
				groupnum = cdb[14];
				control = cdb[15];
			} else {
				opcode = cdb[0] == READ_12 ? READ_10 : WRITE_10;
				flagvals = cdb[1];
				groupnum = cdb[10];
				control = cdb[11];
			}

			memset(cdb, 0, sizeof(io_request->CDB.CDB32));

			cdb[0] = opcode;
			cdb[1] = flagvals;
			cdb[6] = groupnum;
			cdb[9] = control;

			/* Transfer length */
			cdb[8] = (u8)(num_blocks & 0xff);
			cdb[7] = (u8)((num_blocks >> 8) & 0xff);

			io_request->IoFlags = cpu_to_le16(10); /* Specify 10-byte cdb */
			cdb_len = 10;
		} else if ((cdb_len < 16) && (start_blk > 0xffffffff)) {
			/* Convert to 16 byte CDB for large LBA's */
			switch (cdb_len) {
			case 6:
				opcode = cdb[0] == READ_6 ? READ_16 : WRITE_16;
				control = cdb[5];
				break;
			case 10:
				opcode =
					cdb[0] == READ_10 ? READ_16 : WRITE_16;
				flagvals = cdb[1];
				groupnum = cdb[6];
				control = cdb[9];
				break;
			case 12:
				opcode =
					cdb[0] == READ_12 ? READ_16 : WRITE_16;
				flagvals = cdb[1];
				groupnum = cdb[10];
				control = cdb[11];
				break;
			}

			memset(cdb, 0, sizeof(io_request->CDB.CDB32));

			cdb[0] = opcode;
			cdb[1] = flagvals;
			cdb[14] = groupnum;
			cdb[15] = control;

			/* Transfer length */
			cdb[13] = (u8)(num_blocks & 0xff);
			cdb[12] = (u8)((num_blocks >> 8) & 0xff);
			cdb[11] = (u8)((num_blocks >> 16) & 0xff);
			cdb[10] = (u8)((num_blocks >> 24) & 0xff);

			io_request->IoFlags = cpu_to_le16(16); /* Specify 16-byte cdb */
			cdb_len = 16;
		}

		/* Normal case, just load LBA here */
		switch (cdb_len) {
		case 6:
		{
			u8 val = cdb[1] & 0xE0;
			cdb[3] = (u8)(start_blk & 0xff);
			cdb[2] = (u8)((start_blk >> 8) & 0xff);
			cdb[1] = val | ((u8)(start_blk >> 16) & 0x1f);
			break;
		}
		case 10:
			cdb[5] = (u8)(start_blk & 0xff);
			cdb[4] = (u8)((start_blk >> 8) & 0xff);
			cdb[3] = (u8)((start_blk >> 16) & 0xff);
			cdb[2] = (u8)((start_blk >> 24) & 0xff);
			break;
		case 12:
			cdb[5]    = (u8)(start_blk & 0xff);
			cdb[4]    = (u8)((start_blk >> 8) & 0xff);
			cdb[3]    = (u8)((start_blk >> 16) & 0xff);
			cdb[2]    = (u8)((start_blk >> 24) & 0xff);
			break;
		case 16:
			cdb[9]    = (u8)(start_blk & 0xff);
			cdb[8]    = (u8)((start_blk >> 8) & 0xff);
			cdb[7]    = (u8)((start_blk >> 16) & 0xff);
			cdb[6]    = (u8)((start_blk >> 24) & 0xff);
			cdb[5]    = (u8)((start_blk >> 32) & 0xff);
			cdb[4]    = (u8)((start_blk >> 40) & 0xff);
			cdb[3]    = (u8)((start_blk >> 48) & 0xff);
			cdb[2]    = (u8)((start_blk >> 56) & 0xff);
			break;
		}
	}
}

/**
 * megasas_stream_detect -	stream detection on read and and write IOs
 * @instance:		Adapter soft state
 * @cmd:		    Command to be prepared
 * @io_info:		IO Request info
 *
 */

/** stream detection on read and and write IOs */
static void megasas_stream_detect(struct megasas_instance *instance,
				  struct megasas_cmd_fusion *cmd,
				  struct IO_REQUEST_INFO *io_info)
{
	struct fusion_context *fusion = instance->ctrl_context;
	u32 device_id = io_info->ldTgtId;
	struct LD_STREAM_DETECT *current_ld_sd
		= fusion->stream_detect_by_ld[device_id];
	u32 *track_stream = &current_ld_sd->mru_bit_map, stream_num;
	u32 shifted_values, unshifted_values;
	u32 index_value_mask, shifted_values_mask;
	int i;
	bool is_read_ahead = false;
	struct STREAM_DETECT *current_sd;
	/* find possible stream */
	for (i = 0; i < MAX_STREAMS_TRACKED; ++i) {
		stream_num = (*track_stream >>
			(i * BITS_PER_INDEX_STREAM)) &
			STREAM_MASK;
		current_sd = &current_ld_sd->stream_track[stream_num];
		/* if we found a stream, update the raid
		 *  context and also update the mruBitMap
		 */
		/*	boundary condition */
		if ((current_sd->next_seq_lba) &&
		    (io_info->ldStartBlock >= current_sd->next_seq_lba) &&
		    (io_info->ldStartBlock <= (current_sd->next_seq_lba + 32)) &&
		    (current_sd->is_read == io_info->isRead)) {

			if ((io_info->ldStartBlock != current_sd->next_seq_lba)	&&
			    ((!io_info->isRead) || (!is_read_ahead)))
				/*
				 * Once the API availible we need to change this.
				 * At this point we are not allowing any gap
				 */
				continue;

			SET_STREAM_DETECTED(cmd->io_request->RaidContext.raid_context_g35);
			current_sd->next_seq_lba =
			io_info->ldStartBlock + io_info->numBlocks;
			/*
			 *	update the mruBitMap LRU
			 */
			shifted_values_mask =
				(1 <<  i * BITS_PER_INDEX_STREAM) - 1;
			shifted_values = ((*track_stream & shifted_values_mask)
						<< BITS_PER_INDEX_STREAM);
			index_value_mask =
				STREAM_MASK << i * BITS_PER_INDEX_STREAM;
			unshifted_values =
				*track_stream & ~(shifted_values_mask |
				index_value_mask);
			*track_stream =
				unshifted_values | shifted_values | stream_num;
			return;
		}
	}
	/*
	 * if we did not find any stream, create a new one
	 * from the least recently used
	 */
	stream_num = (*track_stream >>
		((MAX_STREAMS_TRACKED - 1) * BITS_PER_INDEX_STREAM)) &
		STREAM_MASK;
	current_sd = &current_ld_sd->stream_track[stream_num];
	current_sd->is_read = io_info->isRead;
	current_sd->next_seq_lba = io_info->ldStartBlock + io_info->numBlocks;
	*track_stream = (((*track_stream & ZERO_LAST_STREAM) << 4) | stream_num);
	return;
}

/**
 * megasas_set_raidflag_cpu_affinity - This function sets the cpu
 * affinity (cpu of the controller) and raid_flags in the raid context
 * based on IO type.
 *
 * @praid_context:	IO RAID context
 * @raid:		LD raid map
 * @fp_possible:	Is fast path possible?
 * @is_read:		Is read IO?
 *
 */
static void
megasas_set_raidflag_cpu_affinity(union RAID_CONTEXT_UNION *praid_context,
				  struct MR_LD_RAID *raid, bool fp_possible,
				  u8 is_read, u32 scsi_buff_len)
{
	u8 cpu_sel = MR_RAID_CTX_CPUSEL_0;
	struct RAID_CONTEXT_G35 *rctx_g35;

	rctx_g35 = &praid_context->raid_context_g35;
	if (fp_possible) {
		if (is_read) {
			if ((raid->cpuAffinity.pdRead.cpu0) &&
			    (raid->cpuAffinity.pdRead.cpu1))
				cpu_sel = MR_RAID_CTX_CPUSEL_FCFS;
			else if (raid->cpuAffinity.pdRead.cpu1)
				cpu_sel = MR_RAID_CTX_CPUSEL_1;
		} else {
			if ((raid->cpuAffinity.pdWrite.cpu0) &&
			    (raid->cpuAffinity.pdWrite.cpu1))
				cpu_sel = MR_RAID_CTX_CPUSEL_FCFS;
			else if (raid->cpuAffinity.pdWrite.cpu1)
				cpu_sel = MR_RAID_CTX_CPUSEL_1;
			/* Fast path cache by pass capable R0/R1 VD */
			if ((raid->level <= 1) &&
			    (raid->capability.fp_cache_bypass_capable)) {
				rctx_g35->routing_flags |=
					(1 << MR_RAID_CTX_ROUTINGFLAGS_SLD_SHIFT);
				rctx_g35->raid_flags =
					(MR_RAID_FLAGS_IO_SUB_TYPE_CACHE_BYPASS
					<< MR_RAID_CTX_RAID_FLAGS_IO_SUB_TYPE_SHIFT);
			}
		}
	} else {
		if (is_read) {
			if ((raid->cpuAffinity.ldRead.cpu0) &&
			    (raid->cpuAffinity.ldRead.cpu1))
				cpu_sel = MR_RAID_CTX_CPUSEL_FCFS;
			else if (raid->cpuAffinity.ldRead.cpu1)
				cpu_sel = MR_RAID_CTX_CPUSEL_1;
		} else {
			if ((raid->cpuAffinity.ldWrite.cpu0) &&
			    (raid->cpuAffinity.ldWrite.cpu1))
				cpu_sel = MR_RAID_CTX_CPUSEL_FCFS;
			else if (raid->cpuAffinity.ldWrite.cpu1)
				cpu_sel = MR_RAID_CTX_CPUSEL_1;

			if (is_stream_detected(rctx_g35) &&
			    ((raid->level == 5) || (raid->level == 6)) &&
			    (raid->writeMode == MR_RL_WRITE_THROUGH_MODE) &&
			    (cpu_sel == MR_RAID_CTX_CPUSEL_FCFS))
				cpu_sel = MR_RAID_CTX_CPUSEL_0;
		}
	}

	rctx_g35->routing_flags |=
		(cpu_sel << MR_RAID_CTX_ROUTINGFLAGS_CPUSEL_SHIFT);

	/* Always give priority to MR_RAID_FLAGS_IO_SUB_TYPE_LDIO_BW_LIMIT
	 * vs MR_RAID_FLAGS_IO_SUB_TYPE_CACHE_BYPASS.
	 * IO Subtype is not bitmap.
	 */
	if ((raid->level == 1) && (!is_read)) {
		if (scsi_buff_len > MR_LARGE_IO_MIN_SIZE)
			praid_context->raid_context_g35.raid_flags =
				(MR_RAID_FLAGS_IO_SUB_TYPE_LDIO_BW_LIMIT
				<< MR_RAID_CTX_RAID_FLAGS_IO_SUB_TYPE_SHIFT);
	}
}

/**
 * megasas_build_ldio_fusion -	Prepares IOs to devices
 * @instance:		Adapter soft state
 * @scp:		SCSI command
 * @cmd:		Command to be prepared
 *
 * Prepares the io_request and chain elements (sg_frame) for IO
 * The IO can be for PD (Fast Path) or LD
 */
void
megasas_build_ldio_fusion(struct megasas_instance *instance,
			  struct scsi_cmnd *scp,
			  struct megasas_cmd_fusion *cmd)
{
	bool fp_possible;
	u16 ld;
	u32 start_lba_lo, start_lba_hi, device_id, datalength = 0;
	u32 scsi_buff_len;
	struct MPI2_RAID_SCSI_IO_REQUEST *io_request;
	struct IO_REQUEST_INFO io_info;
	struct fusion_context *fusion;
	struct MR_DRV_RAID_MAP_ALL *local_map_ptr;
	u8 *raidLUN;
	unsigned long spinlock_flags;
	struct MR_LD_RAID *raid = NULL;
	struct MR_PRIV_DEVICE *mrdev_priv;
	struct RAID_CONTEXT *rctx;
	struct RAID_CONTEXT_G35 *rctx_g35;

	device_id = MEGASAS_DEV_INDEX(scp);

	fusion = instance->ctrl_context;

	io_request = cmd->io_request;
	rctx = &io_request->RaidContext.raid_context;
	rctx_g35 = &io_request->RaidContext.raid_context_g35;

	rctx->virtual_disk_tgt_id = cpu_to_le16(device_id);
	rctx->status = 0;
	rctx->ex_status = 0;

	start_lba_lo = 0;
	start_lba_hi = 0;
	fp_possible = false;

	/*
	 * 6-byte READ(0x08) or WRITE(0x0A) cdb
	 */
	if (scp->cmd_len == 6) {
		datalength = (u32) scp->cmnd[4];
		start_lba_lo = ((u32) scp->cmnd[1] << 16) |
			((u32) scp->cmnd[2] << 8) | (u32) scp->cmnd[3];

		start_lba_lo &= 0x1FFFFF;
	}

	/*
	 * 10-byte READ(0x28) or WRITE(0x2A) cdb
	 */
	else if (scp->cmd_len == 10) {
		datalength = (u32) scp->cmnd[8] |
			((u32) scp->cmnd[7] << 8);
		start_lba_lo = ((u32) scp->cmnd[2] << 24) |
			((u32) scp->cmnd[3] << 16) |
			((u32) scp->cmnd[4] << 8) | (u32) scp->cmnd[5];
	}

	/*
	 * 12-byte READ(0xA8) or WRITE(0xAA) cdb
	 */
	else if (scp->cmd_len == 12) {
		datalength = ((u32) scp->cmnd[6] << 24) |
			((u32) scp->cmnd[7] << 16) |
			((u32) scp->cmnd[8] << 8) | (u32) scp->cmnd[9];
		start_lba_lo = ((u32) scp->cmnd[2] << 24) |
			((u32) scp->cmnd[3] << 16) |
			((u32) scp->cmnd[4] << 8) | (u32) scp->cmnd[5];
	}

	/*
	 * 16-byte READ(0x88) or WRITE(0x8A) cdb
	 */
	else if (scp->cmd_len == 16) {
		datalength = ((u32) scp->cmnd[10] << 24) |
			((u32) scp->cmnd[11] << 16) |
			((u32) scp->cmnd[12] << 8) | (u32) scp->cmnd[13];
		start_lba_lo = ((u32) scp->cmnd[6] << 24) |
			((u32) scp->cmnd[7] << 16) |
			((u32) scp->cmnd[8] << 8) | (u32) scp->cmnd[9];

		start_lba_hi = ((u32) scp->cmnd[2] << 24) |
			((u32) scp->cmnd[3] << 16) |
			((u32) scp->cmnd[4] << 8) | (u32) scp->cmnd[5];
	}

	memset(&io_info, 0, sizeof(struct IO_REQUEST_INFO));
	io_info.ldStartBlock = ((u64)start_lba_hi << 32) | start_lba_lo;
	io_info.numBlocks = datalength;
	io_info.ldTgtId = device_id;
	io_info.r1_alt_dev_handle = MR_DEVHANDLE_INVALID;
	scsi_buff_len = scsi_bufflen(scp);
	io_request->DataLength = cpu_to_le32(scsi_buff_len);

	if (scp->sc_data_direction == DMA_FROM_DEVICE)
		io_info.isRead = 1;

	local_map_ptr = fusion->ld_drv_map[(instance->map_id & 1)];
	ld = MR_TargetIdToLdGet(device_id, local_map_ptr);

	if (ld < instance->fw_supported_vd_count)
		raid = MR_LdRaidGet(ld, local_map_ptr);

	if (!raid || (!fusion->fast_path_io)) {
		rctx->reg_lock_flags  = 0;
		fp_possible = false;
	} else {
		if (MR_BuildRaidContext(instance, &io_info, rctx,
					local_map_ptr, &raidLUN))
			fp_possible = (io_info.fpOkForIo > 0) ? true : false;
	}

	cmd->request_desc->SCSIIO.MSIxIndex =
		instance->reply_map[raw_smp_processor_id()];

	if (instance->adapter_type >= VENTURA_SERIES) {
		/* FP for Optimal raid level 1.
		 * All large RAID-1 writes (> 32 KiB, both WT and WB modes)
		 * are built by the driver as LD I/Os.
		 * All small RAID-1 WT writes (<= 32 KiB) are built as FP I/Os
		 * (there is never a reason to process these as buffered writes)
		 * All small RAID-1 WB writes (<= 32 KiB) are built as FP I/Os
		 * with the SLD bit asserted.
		 */
		if (io_info.r1_alt_dev_handle != MR_DEVHANDLE_INVALID) {
			mrdev_priv = scp->device->hostdata;

			if (atomic_inc_return(&instance->fw_outstanding) >
				(instance->host->can_queue)) {
				fp_possible = false;
				atomic_dec(&instance->fw_outstanding);
			} else if ((scsi_buff_len > MR_LARGE_IO_MIN_SIZE) ||
				   (atomic_dec_if_positive(&mrdev_priv->r1_ldio_hint) > 0)) {
				fp_possible = false;
				atomic_dec(&instance->fw_outstanding);
				if (scsi_buff_len > MR_LARGE_IO_MIN_SIZE)
					atomic_set(&mrdev_priv->r1_ldio_hint,
						   instance->r1_ldio_hint_default);
			}
		}

		if (!fp_possible ||
		    (io_info.isRead && io_info.ra_capable)) {
			spin_lock_irqsave(&instance->stream_lock,
					  spinlock_flags);
			megasas_stream_detect(instance, cmd, &io_info);
			spin_unlock_irqrestore(&instance->stream_lock,
					       spinlock_flags);
			/* In ventura if stream detected for a read and it is
			 * read ahead capable make this IO as LDIO
			 */
			if (is_stream_detected(rctx_g35))
				fp_possible = false;
		}

		/* If raid is NULL, set CPU affinity to default CPU0 */
		if (raid)
			megasas_set_raidflag_cpu_affinity(&io_request->RaidContext,
				raid, fp_possible, io_info.isRead,
				scsi_buff_len);
		else
			rctx_g35->routing_flags |=
				(MR_RAID_CTX_CPUSEL_0 << MR_RAID_CTX_ROUTINGFLAGS_CPUSEL_SHIFT);
	}

	if (fp_possible) {
		megasas_set_pd_lba(io_request, scp->cmd_len, &io_info, scp,
				   local_map_ptr, start_lba_lo);
		io_request->Function = MPI2_FUNCTION_SCSI_IO_REQUEST;
		cmd->request_desc->SCSIIO.RequestFlags =
			(MPI2_REQ_DESCRIPT_FLAGS_FP_IO
			 << MEGASAS_REQ_DESCRIPT_FLAGS_TYPE_SHIFT);
		if (instance->adapter_type == INVADER_SERIES) {
			if (rctx->reg_lock_flags == REGION_TYPE_UNUSED)
				cmd->request_desc->SCSIIO.RequestFlags =
					(MEGASAS_REQ_DESCRIPT_FLAGS_NO_LOCK <<
					MEGASAS_REQ_DESCRIPT_FLAGS_TYPE_SHIFT);
			rctx->type = MPI2_TYPE_CUDA;
			rctx->nseg = 0x1;
			io_request->IoFlags |= cpu_to_le16(MPI25_SAS_DEVICE0_FLAGS_ENABLED_FAST_PATH);
			rctx->reg_lock_flags |=
			  (MR_RL_FLAGS_GRANT_DESTINATION_CUDA |
			   MR_RL_FLAGS_SEQ_NUM_ENABLE);
		} else if (instance->adapter_type >= VENTURA_SERIES) {
			rctx_g35->nseg_type |= (1 << RAID_CONTEXT_NSEG_SHIFT);
			rctx_g35->nseg_type |= (MPI2_TYPE_CUDA << RAID_CONTEXT_TYPE_SHIFT);
			rctx_g35->routing_flags |= (1 << MR_RAID_CTX_ROUTINGFLAGS_SQN_SHIFT);
			io_request->IoFlags |=
				cpu_to_le16(MPI25_SAS_DEVICE0_FLAGS_ENABLED_FAST_PATH);
		}
		if (fusion->load_balance_info &&
			(fusion->load_balance_info[device_id].loadBalanceFlag) &&
			(io_info.isRead)) {
			io_info.devHandle =
				get_updated_dev_handle(instance,
					&fusion->load_balance_info[device_id],
					&io_info, local_map_ptr);
			scp->SCp.Status |= MEGASAS_LOAD_BALANCE_FLAG;
			cmd->pd_r1_lb = io_info.pd_after_lb;
			if (instance->adapter_type >= VENTURA_SERIES)
				rctx_g35->span_arm = io_info.span_arm;
			else
				rctx->span_arm = io_info.span_arm;

		} else
			scp->SCp.Status &= ~MEGASAS_LOAD_BALANCE_FLAG;

		if (instance->adapter_type >= VENTURA_SERIES)
			cmd->r1_alt_dev_handle = io_info.r1_alt_dev_handle;
		else
			cmd->r1_alt_dev_handle = MR_DEVHANDLE_INVALID;

		if ((raidLUN[0] == 1) &&
			(local_map_ptr->raidMap.devHndlInfo[io_info.pd_after_lb].validHandles > 1)) {
			instance->dev_handle = !(instance->dev_handle);
			io_info.devHandle =
				local_map_ptr->raidMap.devHndlInfo[io_info.pd_after_lb].devHandle[instance->dev_handle];
		}

		cmd->request_desc->SCSIIO.DevHandle = io_info.devHandle;
		io_request->DevHandle = io_info.devHandle;
		cmd->pd_interface = io_info.pd_interface;
		/* populate the LUN field */
		memcpy(io_request->LUN, raidLUN, 8);
	} else {
		rctx->timeout_value =
			cpu_to_le16(local_map_ptr->raidMap.fpPdIoTimeoutSec);
		cmd->request_desc->SCSIIO.RequestFlags =
			(MEGASAS_REQ_DESCRIPT_FLAGS_LD_IO
			 << MEGASAS_REQ_DESCRIPT_FLAGS_TYPE_SHIFT);
		if (instance->adapter_type == INVADER_SERIES) {
			if (io_info.do_fp_rlbypass ||
			(rctx->reg_lock_flags == REGION_TYPE_UNUSED))
				cmd->request_desc->SCSIIO.RequestFlags =
					(MEGASAS_REQ_DESCRIPT_FLAGS_NO_LOCK <<
					MEGASAS_REQ_DESCRIPT_FLAGS_TYPE_SHIFT);
			rctx->type = MPI2_TYPE_CUDA;
			rctx->reg_lock_flags |=
				(MR_RL_FLAGS_GRANT_DESTINATION_CPU0 |
					MR_RL_FLAGS_SEQ_NUM_ENABLE);
			rctx->nseg = 0x1;
		} else if (instance->adapter_type >= VENTURA_SERIES) {
			rctx_g35->routing_flags |= (1 << MR_RAID_CTX_ROUTINGFLAGS_SQN_SHIFT);
			rctx_g35->nseg_type |= (1 << RAID_CONTEXT_NSEG_SHIFT);
			rctx_g35->nseg_type |= (MPI2_TYPE_CUDA << RAID_CONTEXT_TYPE_SHIFT);
		}
		io_request->Function = MEGASAS_MPI2_FUNCTION_LD_IO_REQUEST;
		io_request->DevHandle = cpu_to_le16(device_id);

	} /* Not FP */
}

/**
 * megasas_build_ld_nonrw_fusion - prepares non rw ios for virtual disk
 * @instance:		Adapter soft state
 * @scp:		SCSI command
 * @cmd:		Command to be prepared
 *
 * Prepares the io_request frame for non-rw io cmds for vd.
 */
static void megasas_build_ld_nonrw_fusion(struct megasas_instance *instance,
			  struct scsi_cmnd *scmd, struct megasas_cmd_fusion *cmd)
{
	u32 device_id;
	struct MPI2_RAID_SCSI_IO_REQUEST *io_request;
	u16 ld;
	struct MR_DRV_RAID_MAP_ALL *local_map_ptr;
	struct fusion_context *fusion = instance->ctrl_context;
	u8                          span, physArm;
	__le16                      devHandle;
	u32                         arRef, pd;
	struct MR_LD_RAID                  *raid;
	struct RAID_CONTEXT                *pRAID_Context;
	u8 fp_possible = 1;

	io_request = cmd->io_request;
	device_id = MEGASAS_DEV_INDEX(scmd);
	local_map_ptr = fusion->ld_drv_map[(instance->map_id & 1)];
	io_request->DataLength = cpu_to_le32(scsi_bufflen(scmd));
	/* get RAID_Context pointer */
	pRAID_Context = &io_request->RaidContext.raid_context;
	/* Check with FW team */
	pRAID_Context->virtual_disk_tgt_id = cpu_to_le16(device_id);
	pRAID_Context->reg_lock_row_lba    = 0;
	pRAID_Context->reg_lock_length    = 0;

	if (fusion->fast_path_io && (
		device_id < instance->fw_supported_vd_count)) {

		ld = MR_TargetIdToLdGet(device_id, local_map_ptr);
		if (ld >= instance->fw_supported_vd_count - 1)
			fp_possible = 0;
		else {
			raid = MR_LdRaidGet(ld, local_map_ptr);
			if (!(raid->capability.fpNonRWCapable))
				fp_possible = 0;
		}
	} else
		fp_possible = 0;

	if (!fp_possible) {
		io_request->Function  = MEGASAS_MPI2_FUNCTION_LD_IO_REQUEST;
		io_request->DevHandle = cpu_to_le16(device_id);
		io_request->LUN[1] = scmd->device->lun;
		pRAID_Context->timeout_value =
			cpu_to_le16 (scmd->request->timeout / HZ);
		cmd->request_desc->SCSIIO.RequestFlags =
			(MPI2_REQ_DESCRIPT_FLAGS_SCSI_IO <<
			MEGASAS_REQ_DESCRIPT_FLAGS_TYPE_SHIFT);
	} else {

		/* set RAID context values */
		pRAID_Context->config_seq_num = raid->seqNum;
		if (instance->adapter_type < VENTURA_SERIES)
			pRAID_Context->reg_lock_flags = REGION_TYPE_SHARED_READ;
		pRAID_Context->timeout_value =
			cpu_to_le16(raid->fpIoTimeoutForLd);

		/* get the DevHandle for the PD (since this is
		   fpNonRWCapable, this is a single disk RAID0) */
		span = physArm = 0;
		arRef = MR_LdSpanArrayGet(ld, span, local_map_ptr);
		pd = MR_ArPdGet(arRef, physArm, local_map_ptr);
		devHandle = MR_PdDevHandleGet(pd, local_map_ptr);

		/* build request descriptor */
		cmd->request_desc->SCSIIO.RequestFlags =
			(MPI2_REQ_DESCRIPT_FLAGS_FP_IO <<
			MEGASAS_REQ_DESCRIPT_FLAGS_TYPE_SHIFT);
		cmd->request_desc->SCSIIO.DevHandle = devHandle;

		/* populate the LUN field */
		memcpy(io_request->LUN, raid->LUN, 8);

		/* build the raidScsiIO structure */
		io_request->Function = MPI2_FUNCTION_SCSI_IO_REQUEST;
		io_request->DevHandle = devHandle;
	}
}

/**
 * megasas_build_syspd_fusion - prepares rw/non-rw ios for syspd
 * @instance:		Adapter soft state
 * @scp:		SCSI command
 * @cmd:		Command to be prepared
 * @fp_possible:	parameter to detect fast path or firmware path io.
 *
 * Prepares the io_request frame for rw/non-rw io cmds for syspds
 */
static void
megasas_build_syspd_fusion(struct megasas_instance *instance,
	struct scsi_cmnd *scmd, struct megasas_cmd_fusion *cmd,
	bool fp_possible)
{
	u32 device_id;
	struct MPI2_RAID_SCSI_IO_REQUEST *io_request;
	u16 pd_index = 0;
	u16 os_timeout_value;
	u16 timeout_limit;
	struct MR_DRV_RAID_MAP_ALL *local_map_ptr;
	struct RAID_CONTEXT	*pRAID_Context;
	struct MR_PD_CFG_SEQ_NUM_SYNC *pd_sync;
	struct MR_PRIV_DEVICE *mr_device_priv_data;
	struct fusion_context *fusion = instance->ctrl_context;
	pd_sync = (void *)fusion->pd_seq_sync[(instance->pd_seq_map_id - 1) & 1];

	device_id = MEGASAS_DEV_INDEX(scmd);
	pd_index = MEGASAS_PD_INDEX(scmd);
	os_timeout_value = scmd->request->timeout / HZ;
	mr_device_priv_data = scmd->device->hostdata;
	cmd->pd_interface = mr_device_priv_data->interface_type;

	io_request = cmd->io_request;
	/* get RAID_Context pointer */
	pRAID_Context = &io_request->RaidContext.raid_context;
	pRAID_Context->reg_lock_flags = 0;
	pRAID_Context->reg_lock_row_lba = 0;
	pRAID_Context->reg_lock_length = 0;
	io_request->DataLength = cpu_to_le32(scsi_bufflen(scmd));
	io_request->LUN[1] = scmd->device->lun;
	pRAID_Context->raid_flags = MR_RAID_FLAGS_IO_SUB_TYPE_SYSTEM_PD
		<< MR_RAID_CTX_RAID_FLAGS_IO_SUB_TYPE_SHIFT;

	/* If FW supports PD sequence number */
	if (instance->use_seqnum_jbod_fp &&
		instance->pd_list[pd_index].driveType == TYPE_DISK) {
		/* TgtId must be incremented by 255 as jbod seq number is index
		 * below raid map
		 */
		 /* More than 256 PD/JBOD support for Ventura */
		if (instance->support_morethan256jbod)
			pRAID_Context->virtual_disk_tgt_id =
				pd_sync->seq[pd_index].pd_target_id;
		else
			pRAID_Context->virtual_disk_tgt_id =
				cpu_to_le16(device_id + (MAX_PHYSICAL_DEVICES - 1));
		pRAID_Context->config_seq_num = pd_sync->seq[pd_index].seqNum;
		io_request->DevHandle = pd_sync->seq[pd_index].devHandle;
		if (instance->adapter_type >= VENTURA_SERIES) {
			io_request->RaidContext.raid_context_g35.routing_flags |=
				(1 << MR_RAID_CTX_ROUTINGFLAGS_SQN_SHIFT);
			io_request->RaidContext.raid_context_g35.nseg_type |=
							(1 << RAID_CONTEXT_NSEG_SHIFT);
			io_request->RaidContext.raid_context_g35.nseg_type |=
							(MPI2_TYPE_CUDA << RAID_CONTEXT_TYPE_SHIFT);
		} else {
			pRAID_Context->type = MPI2_TYPE_CUDA;
			pRAID_Context->nseg = 0x1;
			pRAID_Context->reg_lock_flags |=
				(MR_RL_FLAGS_SEQ_NUM_ENABLE|MR_RL_FLAGS_GRANT_DESTINATION_CUDA);
		}
	} else if (fusion->fast_path_io) {
		pRAID_Context->virtual_disk_tgt_id = cpu_to_le16(device_id);
		pRAID_Context->config_seq_num = 0;
		local_map_ptr = fusion->ld_drv_map[(instance->map_id & 1)];
		io_request->DevHandle =
			local_map_ptr->raidMap.devHndlInfo[device_id].curDevHdl;
	} else {
		/* Want to send all IO via FW path */
		pRAID_Context->virtual_disk_tgt_id = cpu_to_le16(device_id);
		pRAID_Context->config_seq_num = 0;
		io_request->DevHandle = cpu_to_le16(0xFFFF);
	}

	cmd->request_desc->SCSIIO.DevHandle = io_request->DevHandle;

	cmd->request_desc->SCSIIO.MSIxIndex =
		instance->reply_map[raw_smp_processor_id()];

	if (!fp_possible) {
		/* system pd firmware path */
		io_request->Function  = MEGASAS_MPI2_FUNCTION_LD_IO_REQUEST;
		cmd->request_desc->SCSIIO.RequestFlags =
			(MPI2_REQ_DESCRIPT_FLAGS_SCSI_IO <<
				MEGASAS_REQ_DESCRIPT_FLAGS_TYPE_SHIFT);
		pRAID_Context->timeout_value = cpu_to_le16(os_timeout_value);
		pRAID_Context->virtual_disk_tgt_id = cpu_to_le16(device_id);
	} else {
		if (os_timeout_value)
			os_timeout_value++;

		/* system pd Fast Path */
		io_request->Function = MPI2_FUNCTION_SCSI_IO_REQUEST;
		timeout_limit = (scmd->device->type == TYPE_DISK) ?
				255 : 0xFFFF;
		pRAID_Context->timeout_value =
			cpu_to_le16((os_timeout_value > timeout_limit) ?
			timeout_limit : os_timeout_value);
		if (instance->adapter_type >= INVADER_SERIES)
			io_request->IoFlags |=
				cpu_to_le16(MPI25_SAS_DEVICE0_FLAGS_ENABLED_FAST_PATH);

		cmd->request_desc->SCSIIO.RequestFlags =
			(MPI2_REQ_DESCRIPT_FLAGS_FP_IO <<
				MEGASAS_REQ_DESCRIPT_FLAGS_TYPE_SHIFT);
	}
}

/**
 * megasas_build_io_fusion -	Prepares IOs to devices
 * @instance:		Adapter soft state
 * @scp:		SCSI command
 * @cmd:		Command to be prepared
 *
 * Invokes helper functions to prepare request frames
 * and sets flags appropriate for IO/Non-IO cmd
 */
int
megasas_build_io_fusion(struct megasas_instance *instance,
			struct scsi_cmnd *scp,
			struct megasas_cmd_fusion *cmd)
{
	int sge_count;
	u8  cmd_type;
	struct MPI2_RAID_SCSI_IO_REQUEST *io_request = cmd->io_request;
	struct MR_PRIV_DEVICE *mr_device_priv_data;
	mr_device_priv_data = scp->device->hostdata;

	/* Zero out some fields so they don't get reused */
	memset(io_request->LUN, 0x0, 8);
	io_request->CDB.EEDP32.PrimaryReferenceTag = 0;
	io_request->CDB.EEDP32.PrimaryApplicationTagMask = 0;
	io_request->EEDPFlags = 0;
	io_request->Control = 0;
	io_request->EEDPBlockSize = 0;
	io_request->ChainOffset = 0;
	io_request->RaidContext.raid_context.raid_flags = 0;
	io_request->RaidContext.raid_context.type = 0;
	io_request->RaidContext.raid_context.nseg = 0;

	memcpy(io_request->CDB.CDB32, scp->cmnd, scp->cmd_len);
	/*
	 * Just the CDB length,rest of the Flags are zero
	 * This will be modified for FP in build_ldio_fusion
	 */
	io_request->IoFlags = cpu_to_le16(scp->cmd_len);

	switch (cmd_type = megasas_cmd_type(scp)) {
	case READ_WRITE_LDIO:
		megasas_build_ldio_fusion(instance, scp, cmd);
		break;
	case NON_READ_WRITE_LDIO:
		megasas_build_ld_nonrw_fusion(instance, scp, cmd);
		break;
	case READ_WRITE_SYSPDIO:
		megasas_build_syspd_fusion(instance, scp, cmd, true);
		break;
	case NON_READ_WRITE_SYSPDIO:
		if (instance->secure_jbod_support ||
		    mr_device_priv_data->is_tm_capable)
			megasas_build_syspd_fusion(instance, scp, cmd, false);
		else
			megasas_build_syspd_fusion(instance, scp, cmd, true);
		break;
	default:
		break;
	}

	/*
	 * Construct SGL
	 */

	sge_count = megasas_make_sgl(instance, scp, cmd);

	if (sge_count > instance->max_num_sge || (sge_count < 0)) {
		dev_err(&instance->pdev->dev,
			"%s %d sge_count (%d) is out of range. Range is:  0-%d\n",
			__func__, __LINE__, sge_count, instance->max_num_sge);
		return 1;
	}

	if (instance->adapter_type >= VENTURA_SERIES) {
		set_num_sge(&io_request->RaidContext.raid_context_g35, sge_count);
		cpu_to_le16s(&io_request->RaidContext.raid_context_g35.routing_flags);
		cpu_to_le16s(&io_request->RaidContext.raid_context_g35.nseg_type);
	} else {
		/* numSGE store lower 8 bit of sge_count.
		 * numSGEExt store higher 8 bit of sge_count
		 */
		io_request->RaidContext.raid_context.num_sge = sge_count;
		io_request->RaidContext.raid_context.num_sge_ext =
			(u8)(sge_count >> 8);
	}

	io_request->SGLFlags = cpu_to_le16(MPI2_SGE_FLAGS_64_BIT_ADDRESSING);

	if (scp->sc_data_direction == DMA_TO_DEVICE)
		io_request->Control |= cpu_to_le32(MPI2_SCSIIO_CONTROL_WRITE);
	else if (scp->sc_data_direction == DMA_FROM_DEVICE)
		io_request->Control |= cpu_to_le32(MPI2_SCSIIO_CONTROL_READ);

	io_request->SGLOffset0 =
		offsetof(struct MPI2_RAID_SCSI_IO_REQUEST, SGL) / 4;

	io_request->SenseBufferLowAddress =
		cpu_to_le32(lower_32_bits(cmd->sense_phys_addr));
	io_request->SenseBufferLength = SCSI_SENSE_BUFFERSIZE;

	cmd->scmd = scp;
	scp->SCp.ptr = (char *)cmd;

	return 0;
}

static union MEGASAS_REQUEST_DESCRIPTOR_UNION *
megasas_get_request_descriptor(struct megasas_instance *instance, u16 index)
{
	u8 *p;
	struct fusion_context *fusion;

	fusion = instance->ctrl_context;
	p = fusion->req_frames_desc +
		sizeof(union MEGASAS_REQUEST_DESCRIPTOR_UNION) * index;

	return (union MEGASAS_REQUEST_DESCRIPTOR_UNION *)p;
}


/* megasas_prepate_secondRaid1_IO
 *  It prepares the raid 1 second IO
 */
void megasas_prepare_secondRaid1_IO(struct megasas_instance *instance,
			    struct megasas_cmd_fusion *cmd,
			    struct megasas_cmd_fusion *r1_cmd)
{
	union MEGASAS_REQUEST_DESCRIPTOR_UNION *req_desc, *req_desc2 = NULL;
	struct fusion_context *fusion;
	fusion = instance->ctrl_context;
	req_desc = cmd->request_desc;
	/* copy the io request frame as well as 8 SGEs data for r1 command*/
	memcpy(r1_cmd->io_request, cmd->io_request,
	       (sizeof(struct MPI2_RAID_SCSI_IO_REQUEST)));
	memcpy(&r1_cmd->io_request->SGL, &cmd->io_request->SGL,
	       (fusion->max_sge_in_main_msg * sizeof(union MPI2_SGE_IO_UNION)));
	/*sense buffer is different for r1 command*/
	r1_cmd->io_request->SenseBufferLowAddress =
			cpu_to_le32(lower_32_bits(r1_cmd->sense_phys_addr));
	r1_cmd->scmd = cmd->scmd;
	req_desc2 = megasas_get_request_descriptor(instance,
						   (r1_cmd->index - 1));
	req_desc2->Words = 0;
	r1_cmd->request_desc = req_desc2;
	req_desc2->SCSIIO.SMID = cpu_to_le16(r1_cmd->index);
	req_desc2->SCSIIO.RequestFlags = req_desc->SCSIIO.RequestFlags;
	r1_cmd->request_desc->SCSIIO.DevHandle = cmd->r1_alt_dev_handle;
	r1_cmd->io_request->DevHandle = cmd->r1_alt_dev_handle;
	r1_cmd->r1_alt_dev_handle = cmd->io_request->DevHandle;
	cmd->io_request->RaidContext.raid_context_g35.smid.peer_smid =
			cpu_to_le16(r1_cmd->index);
	r1_cmd->io_request->RaidContext.raid_context_g35.smid.peer_smid =
			cpu_to_le16(cmd->index);
	/*MSIxIndex of both commands request descriptors should be same*/
	r1_cmd->request_desc->SCSIIO.MSIxIndex =
			cmd->request_desc->SCSIIO.MSIxIndex;
	/*span arm is different for r1 cmd*/
	r1_cmd->io_request->RaidContext.raid_context_g35.span_arm =
			cmd->io_request->RaidContext.raid_context_g35.span_arm + 1;
}

/**
 * megasas_build_and_issue_cmd_fusion -Main routine for building and
 *                                     issuing non IOCTL cmd
 * @instance:			Adapter soft state
 * @scmd:			pointer to scsi cmd from OS
 */
static u32
megasas_build_and_issue_cmd_fusion(struct megasas_instance *instance,
				   struct scsi_cmnd *scmd)
{
	struct megasas_cmd_fusion *cmd, *r1_cmd = NULL;
	union MEGASAS_REQUEST_DESCRIPTOR_UNION *req_desc;
	u32 index;

	if ((megasas_cmd_type(scmd) == READ_WRITE_LDIO) &&
		instance->ldio_threshold &&
		(atomic_inc_return(&instance->ldio_outstanding) >
		instance->ldio_threshold)) {
		atomic_dec(&instance->ldio_outstanding);
		return SCSI_MLQUEUE_DEVICE_BUSY;
	}

	if (atomic_inc_return(&instance->fw_outstanding) >
			instance->host->can_queue) {
		atomic_dec(&instance->fw_outstanding);
		return SCSI_MLQUEUE_HOST_BUSY;
	}

	cmd = megasas_get_cmd_fusion(instance, scmd->request->tag);

	if (!cmd) {
		atomic_dec(&instance->fw_outstanding);
		return SCSI_MLQUEUE_HOST_BUSY;
	}

	index = cmd->index;

	req_desc = megasas_get_request_descriptor(instance, index-1);

	req_desc->Words = 0;
	cmd->request_desc = req_desc;

	if (megasas_build_io_fusion(instance, scmd, cmd)) {
		megasas_return_cmd_fusion(instance, cmd);
		dev_err(&instance->pdev->dev, "Error building command\n");
		cmd->request_desc = NULL;
		atomic_dec(&instance->fw_outstanding);
		return SCSI_MLQUEUE_HOST_BUSY;
	}

	req_desc = cmd->request_desc;
	req_desc->SCSIIO.SMID = cpu_to_le16(index);

	if (cmd->io_request->ChainOffset != 0 &&
	    cmd->io_request->ChainOffset != 0xF)
		dev_err(&instance->pdev->dev, "The chain offset value is not "
		       "correct : %x\n", cmd->io_request->ChainOffset);
	/*
	 *	if it is raid 1/10 fp write capable.
	 *	try to get second command from pool and construct it.
	 *	From FW, it has confirmed that lba values of two PDs
	 *	corresponds to single R1/10 LD are always same
	 *
	 */
	/*	driver side count always should be less than max_fw_cmds
	 *	to get new command
	 */
	if (cmd->r1_alt_dev_handle != MR_DEVHANDLE_INVALID) {
		r1_cmd = megasas_get_cmd_fusion(instance,
				(scmd->request->tag + instance->max_fw_cmds));
		megasas_prepare_secondRaid1_IO(instance, cmd, r1_cmd);
	}


	/*
	 * Issue the command to the FW
	 */

	megasas_fire_cmd_fusion(instance, req_desc);

	if (r1_cmd)
		megasas_fire_cmd_fusion(instance, r1_cmd->request_desc);


	return 0;
}

/**
 * megasas_complete_r1_command -
 * completes R1 FP write commands which has valid peer smid
 * @instance:			Adapter soft state
 * @cmd_fusion:			MPT command frame
 *
 */
static inline void
megasas_complete_r1_command(struct megasas_instance *instance,
			    struct megasas_cmd_fusion *cmd)
{
	u8 *sense, status, ex_status;
	u32 data_length;
	u16 peer_smid;
	struct fusion_context *fusion;
	struct megasas_cmd_fusion *r1_cmd = NULL;
	struct scsi_cmnd *scmd_local = NULL;
	struct RAID_CONTEXT_G35 *rctx_g35;

	rctx_g35 = &cmd->io_request->RaidContext.raid_context_g35;
	fusion = instance->ctrl_context;
	peer_smid = le16_to_cpu(rctx_g35->smid.peer_smid);

	r1_cmd = fusion->cmd_list[peer_smid - 1];
	scmd_local = cmd->scmd;
	status = rctx_g35->status;
	ex_status = rctx_g35->ex_status;
	data_length = cmd->io_request->DataLength;
	sense = cmd->sense;

	cmd->cmd_completed = true;

	/* Check if peer command is completed or not*/
	if (r1_cmd->cmd_completed) {
		rctx_g35 = &r1_cmd->io_request->RaidContext.raid_context_g35;
		if (rctx_g35->status != MFI_STAT_OK) {
			status = rctx_g35->status;
			ex_status = rctx_g35->ex_status;
			data_length = r1_cmd->io_request->DataLength;
			sense = r1_cmd->sense;
		}

		megasas_return_cmd_fusion(instance, r1_cmd);
		map_cmd_status(fusion, scmd_local, status, ex_status,
			       le32_to_cpu(data_length), sense);
		if (instance->ldio_threshold &&
		    megasas_cmd_type(scmd_local) == READ_WRITE_LDIO)
			atomic_dec(&instance->ldio_outstanding);
		scmd_local->SCp.ptr = NULL;
		megasas_return_cmd_fusion(instance, cmd);
		scsi_dma_unmap(scmd_local);
		scmd_local->scsi_done(scmd_local);
	}
}

/**
 * complete_cmd_fusion -	Completes command
 * @instance:			Adapter soft state
 * Completes all commands that is in reply descriptor queue
 */
int
complete_cmd_fusion(struct megasas_instance *instance, u32 MSIxIndex)
{
	union MPI2_REPLY_DESCRIPTORS_UNION *desc;
	struct MPI2_SCSI_IO_SUCCESS_REPLY_DESCRIPTOR *reply_desc;
	struct MPI2_RAID_SCSI_IO_REQUEST *scsi_io_req;
	struct fusion_context *fusion;
	struct megasas_cmd *cmd_mfi;
	struct megasas_cmd_fusion *cmd_fusion;
	u16 smid, num_completed;
	u8 reply_descript_type, *sense, status, extStatus;
	u32 device_id, data_length;
	union desc_value d_val;
	struct LD_LOAD_BALANCE_INFO *lbinfo;
	int threshold_reply_count = 0;
	struct scsi_cmnd *scmd_local = NULL;
	struct MR_TASK_MANAGE_REQUEST *mr_tm_req;
	struct MPI2_SCSI_TASK_MANAGE_REQUEST *mpi_tm_req;

	fusion = instance->ctrl_context;

	if (atomic_read(&instance->adprecovery) == MEGASAS_HW_CRITICAL_ERROR)
		return IRQ_HANDLED;

	desc = fusion->reply_frames_desc[MSIxIndex] +
				fusion->last_reply_idx[MSIxIndex];

	reply_desc = (struct MPI2_SCSI_IO_SUCCESS_REPLY_DESCRIPTOR *)desc;

	d_val.word = desc->Words;

	reply_descript_type = reply_desc->ReplyFlags &
		MPI2_RPY_DESCRIPT_FLAGS_TYPE_MASK;

	if (reply_descript_type == MPI2_RPY_DESCRIPT_FLAGS_UNUSED)
		return IRQ_NONE;

	num_completed = 0;

	while (d_val.u.low != cpu_to_le32(UINT_MAX) &&
	       d_val.u.high != cpu_to_le32(UINT_MAX)) {

		smid = le16_to_cpu(reply_desc->SMID);
		cmd_fusion = fusion->cmd_list[smid - 1];
		scsi_io_req = (struct MPI2_RAID_SCSI_IO_REQUEST *)
						cmd_fusion->io_request;

		scmd_local = cmd_fusion->scmd;
		status = scsi_io_req->RaidContext.raid_context.status;
		extStatus = scsi_io_req->RaidContext.raid_context.ex_status;
		sense = cmd_fusion->sense;
		data_length = scsi_io_req->DataLength;

		switch (scsi_io_req->Function) {
		case MPI2_FUNCTION_SCSI_TASK_MGMT:
			mr_tm_req = (struct MR_TASK_MANAGE_REQUEST *)
						cmd_fusion->io_request;
			mpi_tm_req = (struct MPI2_SCSI_TASK_MANAGE_REQUEST *)
						&mr_tm_req->TmRequest;
			dev_dbg(&instance->pdev->dev, "TM completion:"
				"type: 0x%x TaskMID: 0x%x\n",
				mpi_tm_req->TaskType, mpi_tm_req->TaskMID);
			complete(&cmd_fusion->done);
			break;
		case MPI2_FUNCTION_SCSI_IO_REQUEST:  /*Fast Path IO.*/
			/* Update load balancing info */
			if (fusion->load_balance_info &&
			    (cmd_fusion->scmd->SCp.Status &
			    MEGASAS_LOAD_BALANCE_FLAG)) {
				device_id = MEGASAS_DEV_INDEX(scmd_local);
				lbinfo = &fusion->load_balance_info[device_id];
				atomic_dec(&lbinfo->scsi_pending_cmds[cmd_fusion->pd_r1_lb]);
				cmd_fusion->scmd->SCp.Status &= ~MEGASAS_LOAD_BALANCE_FLAG;
			}
			/* Fall through - and complete IO */
		case MEGASAS_MPI2_FUNCTION_LD_IO_REQUEST: /* LD-IO Path */
			atomic_dec(&instance->fw_outstanding);
			if (cmd_fusion->r1_alt_dev_handle == MR_DEVHANDLE_INVALID) {
				map_cmd_status(fusion, scmd_local, status,
					       extStatus, le32_to_cpu(data_length),
					       sense);
				if (instance->ldio_threshold &&
				    (megasas_cmd_type(scmd_local) == READ_WRITE_LDIO))
					atomic_dec(&instance->ldio_outstanding);
				scmd_local->SCp.ptr = NULL;
				megasas_return_cmd_fusion(instance, cmd_fusion);
				scsi_dma_unmap(scmd_local);
				scmd_local->scsi_done(scmd_local);
			} else	/* Optimal VD - R1 FP command completion. */
				megasas_complete_r1_command(instance, cmd_fusion);
			break;
		case MEGASAS_MPI2_FUNCTION_PASSTHRU_IO_REQUEST: /*MFI command */
			cmd_mfi = instance->cmd_list[cmd_fusion->sync_cmd_idx];
			/* Poll mode. Dummy free.
			 * In case of Interrupt mode, caller has reverse check.
			 */
			if (cmd_mfi->flags & DRV_DCMD_POLLED_MODE) {
				cmd_mfi->flags &= ~DRV_DCMD_POLLED_MODE;
				megasas_return_cmd(instance, cmd_mfi);
			} else
				megasas_complete_cmd(instance, cmd_mfi, DID_OK);
			break;
		}

		fusion->last_reply_idx[MSIxIndex]++;
		if (fusion->last_reply_idx[MSIxIndex] >=
		    fusion->reply_q_depth)
			fusion->last_reply_idx[MSIxIndex] = 0;

		desc->Words = cpu_to_le64(ULLONG_MAX);
		num_completed++;
		threshold_reply_count++;

		/* Get the next reply descriptor */
		if (!fusion->last_reply_idx[MSIxIndex])
			desc = fusion->reply_frames_desc[MSIxIndex];
		else
			desc++;

		reply_desc =
		  (struct MPI2_SCSI_IO_SUCCESS_REPLY_DESCRIPTOR *)desc;

		d_val.word = desc->Words;

		reply_descript_type = reply_desc->ReplyFlags &
			MPI2_RPY_DESCRIPT_FLAGS_TYPE_MASK;

		if (reply_descript_type == MPI2_RPY_DESCRIPT_FLAGS_UNUSED)
			break;
		/*
		 * Write to reply post host index register after completing threshold
		 * number of reply counts and still there are more replies in reply queue
		 * pending to be completed
		 */
		if (threshold_reply_count >= THRESHOLD_REPLY_COUNT) {
			if (instance->msix_combined)
				writel(((MSIxIndex & 0x7) << 24) |
					fusion->last_reply_idx[MSIxIndex],
					instance->reply_post_host_index_addr[MSIxIndex/8]);
			else
				writel((MSIxIndex << 24) |
					fusion->last_reply_idx[MSIxIndex],
					instance->reply_post_host_index_addr[0]);
			threshold_reply_count = 0;
		}
	}

	if (!num_completed)
		return IRQ_NONE;

	wmb();
	if (instance->msix_combined)
		writel(((MSIxIndex & 0x7) << 24) |
			fusion->last_reply_idx[MSIxIndex],
			instance->reply_post_host_index_addr[MSIxIndex/8]);
	else
		writel((MSIxIndex << 24) |
			fusion->last_reply_idx[MSIxIndex],
			instance->reply_post_host_index_addr[0]);
	megasas_check_and_restore_queue_depth(instance);
	return IRQ_HANDLED;
}

/**
 * megasas_sync_irqs -	Synchronizes all IRQs owned by adapter
 * @instance:			Adapter soft state
 */
void megasas_sync_irqs(unsigned long instance_addr)
{
	u32 count, i;
	struct megasas_instance *instance =
		(struct megasas_instance *)instance_addr;

	count = instance->msix_vectors > 0 ? instance->msix_vectors : 1;

	for (i = 0; i < count; i++)
		synchronize_irq(pci_irq_vector(instance->pdev, i));
}

/**
 * megasas_complete_cmd_dpc_fusion -	Completes command
 * @instance:			Adapter soft state
 *
 * Tasklet to complete cmds
 */
void
megasas_complete_cmd_dpc_fusion(unsigned long instance_addr)
{
	struct megasas_instance *instance =
		(struct megasas_instance *)instance_addr;
	u32 count, MSIxIndex;

	count = instance->msix_vectors > 0 ? instance->msix_vectors : 1;

	/* If we have already declared adapter dead, donot complete cmds */
	if (atomic_read(&instance->adprecovery) == MEGASAS_HW_CRITICAL_ERROR)
		return;

	for (MSIxIndex = 0 ; MSIxIndex < count; MSIxIndex++)
		complete_cmd_fusion(instance, MSIxIndex);
}

/**
 * megasas_isr_fusion - isr entry point
 */
irqreturn_t megasas_isr_fusion(int irq, void *devp)
{
	struct megasas_irq_context *irq_context = devp;
	struct megasas_instance *instance = irq_context->instance;
	u32 mfiStatus;

	if (instance->mask_interrupts)
		return IRQ_NONE;

	if (!instance->msix_vectors) {
		mfiStatus = instance->instancet->clear_intr(instance);
		if (!mfiStatus)
			return IRQ_NONE;
	}

	/* If we are resetting, bail */
	if (test_bit(MEGASAS_FUSION_IN_RESET, &instance->reset_flags)) {
		instance->instancet->clear_intr(instance);
		return IRQ_HANDLED;
	}

	return complete_cmd_fusion(instance, irq_context->MSIxIndex);
}

/**
 * build_mpt_mfi_pass_thru - builds a cmd fo MFI Pass thru
 * @instance:			Adapter soft state
 * mfi_cmd:			megasas_cmd pointer
 *
 */
void
build_mpt_mfi_pass_thru(struct megasas_instance *instance,
			struct megasas_cmd *mfi_cmd)
{
	struct MPI25_IEEE_SGE_CHAIN64 *mpi25_ieee_chain;
	struct MPI2_RAID_SCSI_IO_REQUEST *io_req;
	struct megasas_cmd_fusion *cmd;
	struct fusion_context *fusion;
	struct megasas_header *frame_hdr = &mfi_cmd->frame->hdr;

	fusion = instance->ctrl_context;

	cmd = megasas_get_cmd_fusion(instance,
			instance->max_scsi_cmds + mfi_cmd->index);

	/*  Save the smid. To be used for returning the cmd */
	mfi_cmd->context.smid = cmd->index;

	/*
	 * For cmds where the flag is set, store the flag and check
	 * on completion. For cmds with this flag, don't call
	 * megasas_complete_cmd
	 */

	if (frame_hdr->flags & cpu_to_le16(MFI_FRAME_DONT_POST_IN_REPLY_QUEUE))
		mfi_cmd->flags |= DRV_DCMD_POLLED_MODE;

	io_req = cmd->io_request;

	if (instance->adapter_type >= INVADER_SERIES) {
		struct MPI25_IEEE_SGE_CHAIN64 *sgl_ptr_end =
			(struct MPI25_IEEE_SGE_CHAIN64 *)&io_req->SGL;
		sgl_ptr_end += fusion->max_sge_in_main_msg - 1;
		sgl_ptr_end->Flags = 0;
	}

	mpi25_ieee_chain =
	  (struct MPI25_IEEE_SGE_CHAIN64 *)&io_req->SGL.IeeeChain;

	io_req->Function    = MEGASAS_MPI2_FUNCTION_PASSTHRU_IO_REQUEST;
	io_req->SGLOffset0  = offsetof(struct MPI2_RAID_SCSI_IO_REQUEST,
				       SGL) / 4;
	io_req->ChainOffset = fusion->chain_offset_mfi_pthru;

	mpi25_ieee_chain->Address = cpu_to_le64(mfi_cmd->frame_phys_addr);

	mpi25_ieee_chain->Flags = IEEE_SGE_FLAGS_CHAIN_ELEMENT |
		MPI2_IEEE_SGE_FLAGS_IOCPLBNTA_ADDR;

	mpi25_ieee_chain->Length = cpu_to_le32(instance->mfi_frame_size);
}

/**
 * build_mpt_cmd - Calls helper function to build a cmd MFI Pass thru cmd
 * @instance:			Adapter soft state
 * @cmd:			mfi cmd to build
 *
 */
union MEGASAS_REQUEST_DESCRIPTOR_UNION *
build_mpt_cmd(struct megasas_instance *instance, struct megasas_cmd *cmd)
{
	union MEGASAS_REQUEST_DESCRIPTOR_UNION *req_desc = NULL;
	u16 index;

	build_mpt_mfi_pass_thru(instance, cmd);
	index = cmd->context.smid;

	req_desc = megasas_get_request_descriptor(instance, index - 1);

	req_desc->Words = 0;
	req_desc->SCSIIO.RequestFlags = (MPI2_REQ_DESCRIPT_FLAGS_SCSI_IO <<
					 MEGASAS_REQ_DESCRIPT_FLAGS_TYPE_SHIFT);

	req_desc->SCSIIO.SMID = cpu_to_le16(index);

	return req_desc;
}

/**
 * megasas_issue_dcmd_fusion - Issues a MFI Pass thru cmd
 * @instance:			Adapter soft state
 * @cmd:			mfi cmd pointer
 *
 */
void
megasas_issue_dcmd_fusion(struct megasas_instance *instance,
			  struct megasas_cmd *cmd)
{
	union MEGASAS_REQUEST_DESCRIPTOR_UNION *req_desc;

	req_desc = build_mpt_cmd(instance, cmd);

	megasas_fire_cmd_fusion(instance, req_desc);
	return;
}

/**
 * megasas_release_fusion -	Reverses the FW initialization
 * @instance:			Adapter soft state
 */
void
megasas_release_fusion(struct megasas_instance *instance)
{
	megasas_free_ioc_init_cmd(instance);
	megasas_free_cmds(instance);
	megasas_free_cmds_fusion(instance);

	iounmap(instance->reg_set);

	pci_release_selected_regions(instance->pdev, 1<<instance->bar);
}

/**
 * megasas_read_fw_status_reg_fusion - returns the current FW status value
 * @regs:			MFI register set
 */
static u32
megasas_read_fw_status_reg_fusion(struct megasas_instance *instance)
{
	return megasas_readl(instance, &instance->reg_set->outbound_scratch_pad_0);
}

/**
 * megasas_alloc_host_crash_buffer -	Host buffers for Crash dump collection from Firmware
 * @instance:				Controller's soft instance
 * return:			        Number of allocated host crash buffers
 */
static void
megasas_alloc_host_crash_buffer(struct megasas_instance *instance)
{
	unsigned int i;

	for (i = 0; i < MAX_CRASH_DUMP_SIZE; i++) {
		instance->crash_buf[i] = vzalloc(CRASH_DMA_BUF_SIZE);
		if (!instance->crash_buf[i]) {
			dev_info(&instance->pdev->dev, "Firmware crash dump "
				"memory allocation failed at index %d\n", i);
			break;
		}
	}
	instance->drv_buf_alloc = i;
}

/**
 * megasas_free_host_crash_buffer -	Host buffers for Crash dump collection from Firmware
 * @instance:				Controller's soft instance
 */
void
megasas_free_host_crash_buffer(struct megasas_instance *instance)
{
	unsigned int i;
	for (i = 0; i < instance->drv_buf_alloc; i++) {
		if (instance->crash_buf[i])
			vfree(instance->crash_buf[i]);
	}
	instance->drv_buf_index = 0;
	instance->drv_buf_alloc = 0;
	instance->fw_crash_state = UNAVAILABLE;
	instance->fw_crash_buffer_size = 0;
}

/**
 * megasas_adp_reset_fusion -	For controller reset
 * @regs:				MFI register set
 */
static int
megasas_adp_reset_fusion(struct megasas_instance *instance,
			 struct megasas_register_set __iomem *regs)
{
	u32 host_diag, abs_state, retry;

	/* Now try to reset the chip */
	writel(MPI2_WRSEQ_FLUSH_KEY_VALUE, &instance->reg_set->fusion_seq_offset);
	writel(MPI2_WRSEQ_1ST_KEY_VALUE, &instance->reg_set->fusion_seq_offset);
	writel(MPI2_WRSEQ_2ND_KEY_VALUE, &instance->reg_set->fusion_seq_offset);
	writel(MPI2_WRSEQ_3RD_KEY_VALUE, &instance->reg_set->fusion_seq_offset);
	writel(MPI2_WRSEQ_4TH_KEY_VALUE, &instance->reg_set->fusion_seq_offset);
	writel(MPI2_WRSEQ_5TH_KEY_VALUE, &instance->reg_set->fusion_seq_offset);
	writel(MPI2_WRSEQ_6TH_KEY_VALUE, &instance->reg_set->fusion_seq_offset);

	/* Check that the diag write enable (DRWE) bit is on */
	host_diag = megasas_readl(instance, &instance->reg_set->fusion_host_diag);
	retry = 0;
	while (!(host_diag & HOST_DIAG_WRITE_ENABLE)) {
		msleep(100);
		host_diag = megasas_readl(instance,
					  &instance->reg_set->fusion_host_diag);
		if (retry++ == 100) {
			dev_warn(&instance->pdev->dev,
				"Host diag unlock failed from %s %d\n",
				__func__, __LINE__);
			break;
		}
	}
	if (!(host_diag & HOST_DIAG_WRITE_ENABLE))
		return -1;

	/* Send chip reset command */
	writel(host_diag | HOST_DIAG_RESET_ADAPTER,
		&instance->reg_set->fusion_host_diag);
	msleep(3000);

	/* Make sure reset adapter bit is cleared */
	host_diag = megasas_readl(instance, &instance->reg_set->fusion_host_diag);
	retry = 0;
	while (host_diag & HOST_DIAG_RESET_ADAPTER) {
		msleep(100);
		host_diag = megasas_readl(instance,
					  &instance->reg_set->fusion_host_diag);
		if (retry++ == 1000) {
			dev_warn(&instance->pdev->dev,
				"Diag reset adapter never cleared %s %d\n",
				__func__, __LINE__);
			break;
		}
	}
	if (host_diag & HOST_DIAG_RESET_ADAPTER)
		return -1;

	abs_state = instance->instancet->read_fw_status_reg(instance)
			& MFI_STATE_MASK;
	retry = 0;

	while ((abs_state <= MFI_STATE_FW_INIT) && (retry++ < 1000)) {
		msleep(100);
		abs_state = instance->instancet->
			read_fw_status_reg(instance) & MFI_STATE_MASK;
	}
	if (abs_state <= MFI_STATE_FW_INIT) {
		dev_warn(&instance->pdev->dev,
			"fw state < MFI_STATE_FW_INIT, state = 0x%x %s %d\n",
			abs_state, __func__, __LINE__);
		return -1;
	}

	return 0;
}

/**
 * megasas_check_reset_fusion -	For controller reset check
 * @regs:				MFI register set
 */
static int
megasas_check_reset_fusion(struct megasas_instance *instance,
			   struct megasas_register_set __iomem *regs)
{
	return 0;
}

/**
 * megasas_trigger_snap_dump -	Trigger snap dump in FW
 * @instance:			Soft instance of adapter
 */
static inline void megasas_trigger_snap_dump(struct megasas_instance *instance)
{
	int j;
	u32 fw_state;

	if (!instance->disableOnlineCtrlReset) {
		dev_info(&instance->pdev->dev, "Trigger snap dump\n");
		writel(MFI_ADP_TRIGGER_SNAP_DUMP,
		       &instance->reg_set->doorbell);
		readl(&instance->reg_set->doorbell);
	}

	for (j = 0; j < instance->snapdump_wait_time; j++) {
		fw_state = instance->instancet->read_fw_status_reg(instance) &
				MFI_STATE_MASK;
		if (fw_state == MFI_STATE_FAULT) {
			dev_err(&instance->pdev->dev,
				"Found FW in FAULT state, after snap dump trigger\n");
			return;
		}
		msleep(1000);
	}
}

/* This function waits for outstanding commands on fusion to complete */
int megasas_wait_for_outstanding_fusion(struct megasas_instance *instance,
					int reason, int *convert)
{
	int i, outstanding, retval = 0, hb_seconds_missed = 0;
	u32 fw_state;
	u32 waittime_for_io_completion;

	waittime_for_io_completion =
		min_t(u32, resetwaittime,
			(resetwaittime - instance->snapdump_wait_time));
<<<<<<< HEAD

	if (reason == MFI_IO_TIMEOUT_OCR) {
		dev_info(&instance->pdev->dev,
			"MFI command is timed out\n");
		megasas_complete_cmd_dpc_fusion((unsigned long)instance);
		if (instance->snapdump_wait_time)
			megasas_trigger_snap_dump(instance);
		retval = 1;
		goto out;
	}

=======

	if (reason == MFI_IO_TIMEOUT_OCR) {
		dev_info(&instance->pdev->dev,
			"MFI command is timed out\n");
		megasas_complete_cmd_dpc_fusion((unsigned long)instance);
		if (instance->snapdump_wait_time)
			megasas_trigger_snap_dump(instance);
		retval = 1;
		goto out;
	}

>>>>>>> 0ecfebd2
	for (i = 0; i < waittime_for_io_completion; i++) {
		/* Check if firmware is in fault state */
		fw_state = instance->instancet->read_fw_status_reg(instance) &
				MFI_STATE_MASK;
		if (fw_state == MFI_STATE_FAULT) {
			dev_warn(&instance->pdev->dev, "Found FW in FAULT state,"
			       " will reset adapter scsi%d.\n",
				instance->host->host_no);
			megasas_complete_cmd_dpc_fusion((unsigned long)instance);
			if (instance->requestorId && reason) {
				dev_warn(&instance->pdev->dev, "SR-IOV Found FW in FAULT"
				" state while polling during"
				" I/O timeout handling for %d\n",
				instance->host->host_no);
				*convert = 1;
			}

			retval = 1;
			goto out;
		}


		/* If SR-IOV VF mode & heartbeat timeout, don't wait */
		if (instance->requestorId && !reason) {
			retval = 1;
			goto out;
		}

		/* If SR-IOV VF mode & I/O timeout, check for HB timeout */
		if (instance->requestorId && (reason == SCSIIO_TIMEOUT_OCR)) {
			if (instance->hb_host_mem->HB.fwCounter !=
			    instance->hb_host_mem->HB.driverCounter) {
				instance->hb_host_mem->HB.driverCounter =
					instance->hb_host_mem->HB.fwCounter;
				hb_seconds_missed = 0;
			} else {
				hb_seconds_missed++;
				if (hb_seconds_missed ==
				    (MEGASAS_SRIOV_HEARTBEAT_INTERVAL_VF/HZ)) {
					dev_warn(&instance->pdev->dev, "SR-IOV:"
					       " Heartbeat never completed "
					       " while polling during I/O "
					       " timeout handling for "
					       "scsi%d.\n",
					       instance->host->host_no);
					       *convert = 1;
					       retval = 1;
					       goto out;
				}
			}
		}

		megasas_complete_cmd_dpc_fusion((unsigned long)instance);
		outstanding = atomic_read(&instance->fw_outstanding);
		if (!outstanding)
			goto out;

		if (!(i % MEGASAS_RESET_NOTICE_INTERVAL)) {
			dev_notice(&instance->pdev->dev, "[%2d]waiting for %d "
			       "commands to complete for scsi%d\n", i,
			       outstanding, instance->host->host_no);
		}
		msleep(1000);
	}

	if (instance->snapdump_wait_time) {
		megasas_trigger_snap_dump(instance);
		retval = 1;
		goto out;
	}

	if (atomic_read(&instance->fw_outstanding)) {
		dev_err(&instance->pdev->dev, "pending commands remain after waiting, "
		       "will reset adapter scsi%d.\n",
		       instance->host->host_no);
		*convert = 1;
		retval = 1;
	}

out:
	return retval;
}

void  megasas_reset_reply_desc(struct megasas_instance *instance)
{
	int i, j, count;
	struct fusion_context *fusion;
	union MPI2_REPLY_DESCRIPTORS_UNION *reply_desc;

	fusion = instance->ctrl_context;
	count = instance->msix_vectors > 0 ? instance->msix_vectors : 1;
	for (i = 0 ; i < count ; i++) {
		fusion->last_reply_idx[i] = 0;
		reply_desc = fusion->reply_frames_desc[i];
		for (j = 0 ; j < fusion->reply_q_depth; j++, reply_desc++)
			reply_desc->Words = cpu_to_le64(ULLONG_MAX);
	}
}

/*
 * megasas_refire_mgmt_cmd :	Re-fire management commands
 * @instance:				Controller's soft instance
*/
void megasas_refire_mgmt_cmd(struct megasas_instance *instance)
{
	int j;
	struct megasas_cmd_fusion *cmd_fusion;
	struct fusion_context *fusion;
	struct megasas_cmd *cmd_mfi;
	union MEGASAS_REQUEST_DESCRIPTOR_UNION *req_desc;
	u16 smid;
	bool refire_cmd = 0;
	u8 result;
	u32 opcode = 0;

	fusion = instance->ctrl_context;

	/* Re-fire management commands.
	 * Do not traverse complet MPT frame pool. Start from max_scsi_cmds.
	 */
	for (j = instance->max_scsi_cmds ; j < instance->max_fw_cmds; j++) {
		cmd_fusion = fusion->cmd_list[j];
		cmd_mfi = instance->cmd_list[cmd_fusion->sync_cmd_idx];
		smid = le16_to_cpu(cmd_mfi->context.smid);
		result = REFIRE_CMD;

		if (!smid)
			continue;

		req_desc = megasas_get_request_descriptor(instance, smid - 1);

		switch (cmd_mfi->frame->hdr.cmd) {
		case MFI_CMD_DCMD:
			opcode = le32_to_cpu(cmd_mfi->frame->dcmd.opcode);
			 /* Do not refire shutdown command */
			if (opcode == MR_DCMD_CTRL_SHUTDOWN) {
				cmd_mfi->frame->dcmd.cmd_status = MFI_STAT_OK;
				result = COMPLETE_CMD;
				break;
			}

			refire_cmd = ((opcode != MR_DCMD_LD_MAP_GET_INFO)) &&
				      (opcode != MR_DCMD_SYSTEM_PD_MAP_GET_INFO) &&
				      !(cmd_mfi->flags & DRV_DCMD_SKIP_REFIRE);

			if (!refire_cmd)
				result = RETURN_CMD;

			break;
		case MFI_CMD_NVME:
			if (!instance->support_nvme_passthru) {
				cmd_mfi->frame->hdr.cmd_status = MFI_STAT_INVALID_CMD;
				result = COMPLETE_CMD;
			}

			break;
		default:
			break;
		}

		switch (result) {
		case REFIRE_CMD:
			megasas_fire_cmd_fusion(instance, req_desc);
			break;
		case RETURN_CMD:
			megasas_return_cmd(instance, cmd_mfi);
			break;
		case COMPLETE_CMD:
			megasas_complete_cmd(instance, cmd_mfi, DID_OK);
			break;
		}
	}
}

/*
 * megasas_track_scsiio : Track SCSI IOs outstanding to a SCSI device
 * @instance: per adapter struct
 * @channel: the channel assigned by the OS
 * @id: the id assigned by the OS
 *
 * Returns SUCCESS if no IOs pending to SCSI device, else return FAILED
 */

static int megasas_track_scsiio(struct megasas_instance *instance,
		int id, int channel)
{
	int i, found = 0;
	struct megasas_cmd_fusion *cmd_fusion;
	struct fusion_context *fusion;
	fusion = instance->ctrl_context;

	for (i = 0 ; i < instance->max_scsi_cmds; i++) {
		cmd_fusion = fusion->cmd_list[i];
		if (cmd_fusion->scmd &&
			(cmd_fusion->scmd->device->id == id &&
			cmd_fusion->scmd->device->channel == channel)) {
			dev_info(&instance->pdev->dev,
				"SCSI commands pending to target"
				"channel %d id %d \tSMID: 0x%x\n",
				channel, id, cmd_fusion->index);
			scsi_print_command(cmd_fusion->scmd);
			found = 1;
			break;
		}
	}

	return found ? FAILED : SUCCESS;
}

/**
 * megasas_tm_response_code - translation of device response code
 * @ioc: per adapter object
 * @mpi_reply: MPI reply returned by firmware
 *
 * Return nothing.
 */
static void
megasas_tm_response_code(struct megasas_instance *instance,
		struct MPI2_SCSI_TASK_MANAGE_REPLY *mpi_reply)
{
	char *desc;

	switch (mpi_reply->ResponseCode) {
	case MPI2_SCSITASKMGMT_RSP_TM_COMPLETE:
		desc = "task management request completed";
		break;
	case MPI2_SCSITASKMGMT_RSP_INVALID_FRAME:
		desc = "invalid frame";
		break;
	case MPI2_SCSITASKMGMT_RSP_TM_NOT_SUPPORTED:
		desc = "task management request not supported";
		break;
	case MPI2_SCSITASKMGMT_RSP_TM_FAILED:
		desc = "task management request failed";
		break;
	case MPI2_SCSITASKMGMT_RSP_TM_SUCCEEDED:
		desc = "task management request succeeded";
		break;
	case MPI2_SCSITASKMGMT_RSP_TM_INVALID_LUN:
		desc = "invalid lun";
		break;
	case 0xA:
		desc = "overlapped tag attempted";
		break;
	case MPI2_SCSITASKMGMT_RSP_IO_QUEUED_ON_IOC:
		desc = "task queued, however not sent to target";
		break;
	default:
		desc = "unknown";
		break;
	}
	dev_dbg(&instance->pdev->dev, "response_code(%01x): %s\n",
		mpi_reply->ResponseCode, desc);
	dev_dbg(&instance->pdev->dev,
		"TerminationCount/DevHandle/Function/TaskType/IOCStat/IOCLoginfo"
		" 0x%x/0x%x/0x%x/0x%x/0x%x/0x%x\n",
		mpi_reply->TerminationCount, mpi_reply->DevHandle,
		mpi_reply->Function, mpi_reply->TaskType,
		mpi_reply->IOCStatus, mpi_reply->IOCLogInfo);
}

/**
 * megasas_issue_tm - main routine for sending tm requests
 * @instance: per adapter struct
 * @device_handle: device handle
 * @channel: the channel assigned by the OS
 * @id: the id assigned by the OS
 * @type: MPI2_SCSITASKMGMT_TASKTYPE__XXX (defined in megaraid_sas_fusion.c)
 * @smid_task: smid assigned to the task
 * @m_type: TM_MUTEX_ON or TM_MUTEX_OFF
 * Context: user
 *
 * MegaRaid use MPT interface for Task Magement request.
 * A generic API for sending task management requests to firmware.
 *
 * Return SUCCESS or FAILED.
 */
static int
megasas_issue_tm(struct megasas_instance *instance, u16 device_handle,
	uint channel, uint id, u16 smid_task, u8 type,
	struct MR_PRIV_DEVICE *mr_device_priv_data)
{
	struct MR_TASK_MANAGE_REQUEST *mr_request;
	struct MPI2_SCSI_TASK_MANAGE_REQUEST *mpi_request;
	unsigned long timeleft;
	struct megasas_cmd_fusion *cmd_fusion;
	struct megasas_cmd *cmd_mfi;
	union MEGASAS_REQUEST_DESCRIPTOR_UNION *req_desc;
	struct fusion_context *fusion = NULL;
	struct megasas_cmd_fusion *scsi_lookup;
	int rc;
	int timeout = MEGASAS_DEFAULT_TM_TIMEOUT;
	struct MPI2_SCSI_TASK_MANAGE_REPLY *mpi_reply;

	fusion = instance->ctrl_context;

	cmd_mfi = megasas_get_cmd(instance);

	if (!cmd_mfi) {
		dev_err(&instance->pdev->dev, "Failed from %s %d\n",
			__func__, __LINE__);
		return -ENOMEM;
	}

	cmd_fusion = megasas_get_cmd_fusion(instance,
			instance->max_scsi_cmds + cmd_mfi->index);

	/*  Save the smid. To be used for returning the cmd */
	cmd_mfi->context.smid = cmd_fusion->index;

	req_desc = megasas_get_request_descriptor(instance,
			(cmd_fusion->index - 1));

	cmd_fusion->request_desc = req_desc;
	req_desc->Words = 0;

	mr_request = (struct MR_TASK_MANAGE_REQUEST *) cmd_fusion->io_request;
	memset(mr_request, 0, sizeof(struct MR_TASK_MANAGE_REQUEST));
	mpi_request = (struct MPI2_SCSI_TASK_MANAGE_REQUEST *) &mr_request->TmRequest;
	mpi_request->Function = MPI2_FUNCTION_SCSI_TASK_MGMT;
	mpi_request->DevHandle = cpu_to_le16(device_handle);
	mpi_request->TaskType = type;
	mpi_request->TaskMID = cpu_to_le16(smid_task);
	mpi_request->LUN[1] = 0;


	req_desc = cmd_fusion->request_desc;
	req_desc->HighPriority.SMID = cpu_to_le16(cmd_fusion->index);
	req_desc->HighPriority.RequestFlags =
		(MPI2_REQ_DESCRIPT_FLAGS_HIGH_PRIORITY <<
		MEGASAS_REQ_DESCRIPT_FLAGS_TYPE_SHIFT);
	req_desc->HighPriority.MSIxIndex =  0;
	req_desc->HighPriority.LMID = 0;
	req_desc->HighPriority.Reserved1 = 0;

	if (channel < MEGASAS_MAX_PD_CHANNELS)
		mr_request->tmReqFlags.isTMForPD = 1;
	else
		mr_request->tmReqFlags.isTMForLD = 1;

	init_completion(&cmd_fusion->done);
	megasas_fire_cmd_fusion(instance, req_desc);

	switch (type) {
	case MPI2_SCSITASKMGMT_TASKTYPE_ABORT_TASK:
		timeout = mr_device_priv_data->task_abort_tmo;
		break;
	case MPI2_SCSITASKMGMT_TASKTYPE_TARGET_RESET:
		timeout = mr_device_priv_data->target_reset_tmo;
		break;
	}

	timeleft = wait_for_completion_timeout(&cmd_fusion->done, timeout * HZ);

	if (!timeleft) {
		dev_err(&instance->pdev->dev,
			"task mgmt type 0x%x timed out\n", type);
		cmd_mfi->flags |= DRV_DCMD_SKIP_REFIRE;
		mutex_unlock(&instance->reset_mutex);
		rc = megasas_reset_fusion(instance->host, MFI_IO_TIMEOUT_OCR);
		mutex_lock(&instance->reset_mutex);
		return rc;
	}

	mpi_reply = (struct MPI2_SCSI_TASK_MANAGE_REPLY *) &mr_request->TMReply;
	megasas_tm_response_code(instance, mpi_reply);

	megasas_return_cmd(instance, cmd_mfi);
	rc = SUCCESS;
	switch (type) {
	case MPI2_SCSITASKMGMT_TASKTYPE_ABORT_TASK:
		scsi_lookup = fusion->cmd_list[smid_task - 1];

		if (scsi_lookup->scmd == NULL)
			break;
		else {
			instance->instancet->disable_intr(instance);
			megasas_sync_irqs((unsigned long)instance);
			instance->instancet->enable_intr(instance);
			if (scsi_lookup->scmd == NULL)
				break;
		}
		rc = FAILED;
		break;

	case MPI2_SCSITASKMGMT_TASKTYPE_TARGET_RESET:
		if ((channel == 0xFFFFFFFF) && (id == 0xFFFFFFFF))
			break;
		instance->instancet->disable_intr(instance);
		megasas_sync_irqs((unsigned long)instance);
		rc = megasas_track_scsiio(instance, id, channel);
		instance->instancet->enable_intr(instance);

		break;
	case MPI2_SCSITASKMGMT_TASKTYPE_ABRT_TASK_SET:
	case MPI2_SCSITASKMGMT_TASKTYPE_QUERY_TASK:
		break;
	default:
		rc = FAILED;
		break;
	}

	return rc;

}

/*
 * megasas_fusion_smid_lookup : Look for fusion command correpspodning to SCSI
 * @instance: per adapter struct
 *
 * Return Non Zero index, if SMID found in outstanding commands
 */
static u16 megasas_fusion_smid_lookup(struct scsi_cmnd *scmd)
{
	int i, ret = 0;
	struct megasas_instance *instance;
	struct megasas_cmd_fusion *cmd_fusion;
	struct fusion_context *fusion;

	instance = (struct megasas_instance *)scmd->device->host->hostdata;

	fusion = instance->ctrl_context;

	for (i = 0; i < instance->max_scsi_cmds; i++) {
		cmd_fusion = fusion->cmd_list[i];
		if (cmd_fusion->scmd && (cmd_fusion->scmd == scmd)) {
			scmd_printk(KERN_NOTICE, scmd, "Abort request is for"
				" SMID: %d\n", cmd_fusion->index);
			ret = cmd_fusion->index;
			break;
		}
	}

	return ret;
}

/*
* megasas_get_tm_devhandle - Get devhandle for TM request
* @sdev-		     OS provided scsi device
*
* Returns-		     devhandle/targetID of SCSI device
*/
static u16 megasas_get_tm_devhandle(struct scsi_device *sdev)
{
	u16 pd_index = 0;
	u32 device_id;
	struct megasas_instance *instance;
	struct fusion_context *fusion;
	struct MR_PD_CFG_SEQ_NUM_SYNC *pd_sync;
	u16 devhandle = (u16)ULONG_MAX;

	instance = (struct megasas_instance *)sdev->host->hostdata;
	fusion = instance->ctrl_context;

	if (!MEGASAS_IS_LOGICAL(sdev)) {
		if (instance->use_seqnum_jbod_fp) {
			pd_index = (sdev->channel * MEGASAS_MAX_DEV_PER_CHANNEL)
				    + sdev->id;
			pd_sync = (void *)fusion->pd_seq_sync
					[(instance->pd_seq_map_id - 1) & 1];
			devhandle = pd_sync->seq[pd_index].devHandle;
		} else
			sdev_printk(KERN_ERR, sdev, "Firmware expose tmCapable"
				" without JBOD MAP support from %s %d\n", __func__, __LINE__);
	} else {
		device_id = ((sdev->channel % 2) * MEGASAS_MAX_DEV_PER_CHANNEL)
				+ sdev->id;
		devhandle = device_id;
	}

	return devhandle;
}

/*
 * megasas_task_abort_fusion : SCSI task abort function for fusion adapters
 * @scmd : pointer to scsi command object
 *
 * Return SUCCESS, if command aborted else FAILED
 */

int megasas_task_abort_fusion(struct scsi_cmnd *scmd)
{
	struct megasas_instance *instance;
	u16 smid, devhandle;
	int ret;
	struct MR_PRIV_DEVICE *mr_device_priv_data;
	mr_device_priv_data = scmd->device->hostdata;

	instance = (struct megasas_instance *)scmd->device->host->hostdata;

	scmd_printk(KERN_INFO, scmd, "task abort called for scmd(%p)\n", scmd);
	scsi_print_command(scmd);

	if (atomic_read(&instance->adprecovery) != MEGASAS_HBA_OPERATIONAL) {
		dev_err(&instance->pdev->dev, "Controller is not OPERATIONAL,"
		"SCSI host:%d\n", instance->host->host_no);
		ret = FAILED;
		return ret;
	}

	if (!mr_device_priv_data) {
		sdev_printk(KERN_INFO, scmd->device, "device been deleted! "
			"scmd(%p)\n", scmd);
		scmd->result = DID_NO_CONNECT << 16;
		ret = SUCCESS;
		goto out;
	}

	if (!mr_device_priv_data->is_tm_capable) {
		ret = FAILED;
		goto out;
	}

	mutex_lock(&instance->reset_mutex);

	smid = megasas_fusion_smid_lookup(scmd);

	if (!smid) {
		ret = SUCCESS;
		scmd_printk(KERN_NOTICE, scmd, "Command for which abort is"
			" issued is not found in outstanding commands\n");
		mutex_unlock(&instance->reset_mutex);
		goto out;
	}

	devhandle = megasas_get_tm_devhandle(scmd->device);

	if (devhandle == (u16)ULONG_MAX) {
		ret = SUCCESS;
		sdev_printk(KERN_INFO, scmd->device,
			"task abort issued for invalid devhandle\n");
		mutex_unlock(&instance->reset_mutex);
		goto out;
	}
	sdev_printk(KERN_INFO, scmd->device,
		"attempting task abort! scmd(%p) tm_dev_handle 0x%x\n",
		scmd, devhandle);

	mr_device_priv_data->tm_busy = 1;
	ret = megasas_issue_tm(instance, devhandle,
			scmd->device->channel, scmd->device->id, smid,
			MPI2_SCSITASKMGMT_TASKTYPE_ABORT_TASK,
			mr_device_priv_data);
	mr_device_priv_data->tm_busy = 0;

	mutex_unlock(&instance->reset_mutex);
out:
	sdev_printk(KERN_INFO, scmd->device, "task abort: %s scmd(%p)\n",
			((ret == SUCCESS) ? "SUCCESS" : "FAILED"), scmd);

	return ret;
}

/*
 * megasas_reset_target_fusion : target reset function for fusion adapters
 * scmd: SCSI command pointer
 *
 * Returns SUCCESS if all commands associated with target aborted else FAILED
 */

int megasas_reset_target_fusion(struct scsi_cmnd *scmd)
{

	struct megasas_instance *instance;
	int ret = FAILED;
	u16 devhandle;
	struct MR_PRIV_DEVICE *mr_device_priv_data;
	mr_device_priv_data = scmd->device->hostdata;

	instance = (struct megasas_instance *)scmd->device->host->hostdata;

	sdev_printk(KERN_INFO, scmd->device,
		    "target reset called for scmd(%p)\n", scmd);

	if (atomic_read(&instance->adprecovery) != MEGASAS_HBA_OPERATIONAL) {
		dev_err(&instance->pdev->dev, "Controller is not OPERATIONAL,"
		"SCSI host:%d\n", instance->host->host_no);
		ret = FAILED;
		return ret;
	}

	if (!mr_device_priv_data) {
		sdev_printk(KERN_INFO, scmd->device, "device been deleted! "
			"scmd(%p)\n", scmd);
		scmd->result = DID_NO_CONNECT << 16;
		ret = SUCCESS;
		goto out;
	}

	if (!mr_device_priv_data->is_tm_capable) {
		ret = FAILED;
		goto out;
	}

	mutex_lock(&instance->reset_mutex);
	devhandle = megasas_get_tm_devhandle(scmd->device);

	if (devhandle == (u16)ULONG_MAX) {
		ret = SUCCESS;
		sdev_printk(KERN_INFO, scmd->device,
			"target reset issued for invalid devhandle\n");
		mutex_unlock(&instance->reset_mutex);
		goto out;
	}

	sdev_printk(KERN_INFO, scmd->device,
		"attempting target reset! scmd(%p) tm_dev_handle 0x%x\n",
		scmd, devhandle);
	mr_device_priv_data->tm_busy = 1;
	ret = megasas_issue_tm(instance, devhandle,
			scmd->device->channel, scmd->device->id, 0,
			MPI2_SCSITASKMGMT_TASKTYPE_TARGET_RESET,
			mr_device_priv_data);
	mr_device_priv_data->tm_busy = 0;
	mutex_unlock(&instance->reset_mutex);
out:
	scmd_printk(KERN_NOTICE, scmd, "megasas: target reset %s!!\n",
		(ret == SUCCESS) ? "SUCCESS" : "FAILED");

	return ret;
}

/*SRIOV get other instance in cluster if any*/
struct megasas_instance *megasas_get_peer_instance(struct megasas_instance *instance)
{
	int i;

	for (i = 0; i < MAX_MGMT_ADAPTERS; i++) {
		if (megasas_mgmt_info.instance[i] &&
			(megasas_mgmt_info.instance[i] != instance) &&
			 megasas_mgmt_info.instance[i]->requestorId &&
			 megasas_mgmt_info.instance[i]->peerIsPresent &&
			(memcmp((megasas_mgmt_info.instance[i]->clusterId),
			instance->clusterId, MEGASAS_CLUSTER_ID_SIZE) == 0))
			return megasas_mgmt_info.instance[i];
	}
	return NULL;
}

/* Check for a second path that is currently UP */
int megasas_check_mpio_paths(struct megasas_instance *instance,
	struct scsi_cmnd *scmd)
{
	struct megasas_instance *peer_instance = NULL;
	int retval = (DID_REQUEUE << 16);

	if (instance->peerIsPresent) {
		peer_instance = megasas_get_peer_instance(instance);
		if ((peer_instance) &&
			(atomic_read(&peer_instance->adprecovery) ==
			MEGASAS_HBA_OPERATIONAL))
			retval = (DID_NO_CONNECT << 16);
	}
	return retval;
}

/* Core fusion reset function */
int megasas_reset_fusion(struct Scsi_Host *shost, int reason)
{
	int retval = SUCCESS, i, j, convert = 0;
	struct megasas_instance *instance;
	struct megasas_cmd_fusion *cmd_fusion, *r1_cmd;
	struct fusion_context *fusion;
	u32 abs_state, status_reg, reset_adapter;
	u32 io_timeout_in_crash_mode = 0;
	struct scsi_cmnd *scmd_local = NULL;
	struct scsi_device *sdev;
	int ret_target_prop = DCMD_FAILED;
	bool is_target_prop = false;

	instance = (struct megasas_instance *)shost->hostdata;
	fusion = instance->ctrl_context;

	mutex_lock(&instance->reset_mutex);

	if (atomic_read(&instance->adprecovery) == MEGASAS_HW_CRITICAL_ERROR) {
		dev_warn(&instance->pdev->dev, "Hardware critical error, "
		       "returning FAILED for scsi%d.\n",
			instance->host->host_no);
		mutex_unlock(&instance->reset_mutex);
		return FAILED;
	}
	status_reg = instance->instancet->read_fw_status_reg(instance);
	abs_state = status_reg & MFI_STATE_MASK;

	/* IO timeout detected, forcibly put FW in FAULT state */
	if (abs_state != MFI_STATE_FAULT && instance->crash_dump_buf &&
		instance->crash_dump_app_support && reason) {
		dev_info(&instance->pdev->dev, "IO/DCMD timeout is detected, "
			"forcibly FAULT Firmware\n");
		atomic_set(&instance->adprecovery, MEGASAS_ADPRESET_SM_INFAULT);
		status_reg = megasas_readl(instance, &instance->reg_set->doorbell);
		writel(status_reg | MFI_STATE_FORCE_OCR,
			&instance->reg_set->doorbell);
		readl(&instance->reg_set->doorbell);
		mutex_unlock(&instance->reset_mutex);
		do {
			ssleep(3);
			io_timeout_in_crash_mode++;
			dev_dbg(&instance->pdev->dev, "waiting for [%d] "
				"seconds for crash dump collection and OCR "
				"to be done\n", (io_timeout_in_crash_mode * 3));
		} while ((atomic_read(&instance->adprecovery) != MEGASAS_HBA_OPERATIONAL) &&
			(io_timeout_in_crash_mode < 80));

		if (atomic_read(&instance->adprecovery) == MEGASAS_HBA_OPERATIONAL) {
			dev_info(&instance->pdev->dev, "OCR done for IO "
				"timeout case\n");
			retval = SUCCESS;
		} else {
			dev_info(&instance->pdev->dev, "Controller is not "
				"operational after 240 seconds wait for IO "
				"timeout case in FW crash dump mode\n do "
				"OCR/kill adapter\n");
			retval = megasas_reset_fusion(shost, 0);
		}
		return retval;
	}

	if (instance->requestorId && !instance->skip_heartbeat_timer_del)
		del_timer_sync(&instance->sriov_heartbeat_timer);
	set_bit(MEGASAS_FUSION_IN_RESET, &instance->reset_flags);
	atomic_set(&instance->adprecovery, MEGASAS_ADPRESET_SM_POLLING);
	instance->instancet->disable_intr(instance);
	megasas_sync_irqs((unsigned long)instance);

	/* First try waiting for commands to complete */
	if (megasas_wait_for_outstanding_fusion(instance, reason,
						&convert)) {
		atomic_set(&instance->adprecovery, MEGASAS_ADPRESET_SM_INFAULT);
		dev_warn(&instance->pdev->dev, "resetting fusion "
		       "adapter scsi%d.\n", instance->host->host_no);
		if (convert)
			reason = 0;

		if (megasas_dbg_lvl & OCR_LOGS)
			dev_info(&instance->pdev->dev, "\nPending SCSI commands:\n");

		/* Now return commands back to the OS */
		for (i = 0 ; i < instance->max_scsi_cmds; i++) {
			cmd_fusion = fusion->cmd_list[i];
			/*check for extra commands issued by driver*/
			if (instance->adapter_type >= VENTURA_SERIES) {
				r1_cmd = fusion->cmd_list[i + instance->max_fw_cmds];
				megasas_return_cmd_fusion(instance, r1_cmd);
			}
			scmd_local = cmd_fusion->scmd;
			if (cmd_fusion->scmd) {
				if (megasas_dbg_lvl & OCR_LOGS) {
					sdev_printk(KERN_INFO,
						cmd_fusion->scmd->device, "SMID: 0x%x\n",
						cmd_fusion->index);
					scsi_print_command(cmd_fusion->scmd);
				}

				scmd_local->result =
					megasas_check_mpio_paths(instance,
							scmd_local);
				if (instance->ldio_threshold &&
					megasas_cmd_type(scmd_local) == READ_WRITE_LDIO)
					atomic_dec(&instance->ldio_outstanding);
				megasas_return_cmd_fusion(instance, cmd_fusion);
				scsi_dma_unmap(scmd_local);
				scmd_local->scsi_done(scmd_local);
			}
		}

		atomic_set(&instance->fw_outstanding, 0);

		status_reg = instance->instancet->read_fw_status_reg(instance);
		abs_state = status_reg & MFI_STATE_MASK;
		reset_adapter = status_reg & MFI_RESET_ADAPTER;
		if (instance->disableOnlineCtrlReset ||
		    (abs_state == MFI_STATE_FAULT && !reset_adapter)) {
			/* Reset not supported, kill adapter */
			dev_warn(&instance->pdev->dev, "Reset not supported"
			       ", killing adapter scsi%d.\n",
				instance->host->host_no);
			megaraid_sas_kill_hba(instance);
			instance->skip_heartbeat_timer_del = 1;
			retval = FAILED;
			goto out;
		}

		/* Let SR-IOV VF & PF sync up if there was a HB failure */
		if (instance->requestorId && !reason) {
			msleep(MEGASAS_OCR_SETTLE_TIME_VF);
			goto transition_to_ready;
		}

		/* Now try to reset the chip */
		for (i = 0; i < MEGASAS_FUSION_MAX_RESET_TRIES; i++) {

			if (instance->instancet->adp_reset
				(instance, instance->reg_set))
				continue;
transition_to_ready:
			/* Wait for FW to become ready */
			if (megasas_transition_to_ready(instance, 1)) {
				dev_warn(&instance->pdev->dev,
					"Failed to transition controller to ready for "
					"scsi%d.\n", instance->host->host_no);
				if (instance->requestorId && !reason)
					goto fail_kill_adapter;
				else
					continue;
			}
			megasas_reset_reply_desc(instance);
			megasas_fusion_update_can_queue(instance, OCR_CONTEXT);

			if (megasas_ioc_init_fusion(instance)) {
				if (instance->requestorId && !reason)
					goto fail_kill_adapter;
				else
					continue;
			}

			if (megasas_get_ctrl_info(instance)) {
				dev_info(&instance->pdev->dev,
					"Failed from %s %d\n",
					__func__, __LINE__);
				megaraid_sas_kill_hba(instance);
				retval = FAILED;
				goto out;
			}

			megasas_refire_mgmt_cmd(instance);

			/* Reset load balance info */
			if (fusion->load_balance_info)
				memset(fusion->load_balance_info, 0,
				       (sizeof(struct LD_LOAD_BALANCE_INFO) *
				       MAX_LOGICAL_DRIVES_EXT));

			if (!megasas_get_map_info(instance))
				megasas_sync_map_info(instance);

			megasas_setup_jbod_map(instance);

			/* reset stream detection array */
			if (instance->adapter_type >= VENTURA_SERIES) {
				for (j = 0; j < MAX_LOGICAL_DRIVES_EXT; ++j) {
					memset(fusion->stream_detect_by_ld[j],
					0, sizeof(struct LD_STREAM_DETECT));
				 fusion->stream_detect_by_ld[j]->mru_bit_map
						= MR_STREAM_BITMAP;
				}
			}

			clear_bit(MEGASAS_FUSION_IN_RESET,
				  &instance->reset_flags);
			instance->instancet->enable_intr(instance);

			shost_for_each_device(sdev, shost) {
				if ((instance->tgt_prop) &&
				    (instance->nvme_page_size))
					ret_target_prop = megasas_get_target_prop(instance, sdev);

				is_target_prop = (ret_target_prop == DCMD_SUCCESS) ? true : false;
				megasas_set_dynamic_target_properties(sdev, is_target_prop);
			}

			atomic_set(&instance->adprecovery, MEGASAS_HBA_OPERATIONAL);

			dev_info(&instance->pdev->dev, "Interrupts are enabled and"
				" controller is OPERATIONAL for scsi:%d\n",
				instance->host->host_no);

			/* Restart SR-IOV heartbeat */
			if (instance->requestorId) {
				if (!megasas_sriov_start_heartbeat(instance, 0))
					megasas_start_timer(instance);
				else
					instance->skip_heartbeat_timer_del = 1;
			}

			if (instance->crash_dump_drv_support &&
				instance->crash_dump_app_support)
				megasas_set_crash_dump_params(instance,
					MR_CRASH_BUF_TURN_ON);
			else
				megasas_set_crash_dump_params(instance,
					MR_CRASH_BUF_TURN_OFF);

			if (instance->snapdump_wait_time) {
				megasas_get_snapdump_properties(instance);
				dev_info(&instance->pdev->dev,
					 "Snap dump wait time\t: %d\n",
					 instance->snapdump_wait_time);
			}

			retval = SUCCESS;

			/* Adapter reset completed successfully */
			dev_warn(&instance->pdev->dev,
				 "Reset successful for scsi%d.\n",
				 instance->host->host_no);

			goto out;
		}
fail_kill_adapter:
		/* Reset failed, kill the adapter */
		dev_warn(&instance->pdev->dev, "Reset failed, killing "
		       "adapter scsi%d.\n", instance->host->host_no);
		megaraid_sas_kill_hba(instance);
		instance->skip_heartbeat_timer_del = 1;
		retval = FAILED;
	} else {
		/* For VF: Restart HB timer if we didn't OCR */
		if (instance->requestorId) {
			megasas_start_timer(instance);
		}
		clear_bit(MEGASAS_FUSION_IN_RESET, &instance->reset_flags);
		instance->instancet->enable_intr(instance);
		atomic_set(&instance->adprecovery, MEGASAS_HBA_OPERATIONAL);
	}
out:
	clear_bit(MEGASAS_FUSION_IN_RESET, &instance->reset_flags);
	mutex_unlock(&instance->reset_mutex);
	return retval;
}

/* Fusion Crash dump collection */
void  megasas_fusion_crash_dump(struct megasas_instance *instance)
{
	u32 status_reg;
	u8 partial_copy = 0;
	int wait = 0;


	status_reg = instance->instancet->read_fw_status_reg(instance);

	/*
	 * Allocate host crash buffers to copy data from 1 MB DMA crash buffer
	 * to host crash buffers
	 */
	if (instance->drv_buf_index == 0) {
		/* Buffer is already allocated for old Crash dump.
		 * Do OCR and do not wait for crash dump collection
		 */
		if (instance->drv_buf_alloc) {
			dev_info(&instance->pdev->dev, "earlier crash dump is "
				"not yet copied by application, ignoring this "
				"crash dump and initiating OCR\n");
			status_reg |= MFI_STATE_CRASH_DUMP_DONE;
			writel(status_reg,
				&instance->reg_set->outbound_scratch_pad_0);
			readl(&instance->reg_set->outbound_scratch_pad_0);
			return;
		}
		megasas_alloc_host_crash_buffer(instance);
		dev_info(&instance->pdev->dev, "Number of host crash buffers "
			"allocated: %d\n", instance->drv_buf_alloc);
	}

	while (!(status_reg & MFI_STATE_CRASH_DUMP_DONE) &&
	       (wait < MEGASAS_WATCHDOG_WAIT_COUNT)) {
		if (!(status_reg & MFI_STATE_DMADONE)) {
			/*
			 * Next crash dump buffer is not yet DMA'd by FW
			 * Check after 10ms. Wait for 1 second for FW to
			 * post the next buffer. If not bail out.
			 */
			wait++;
			msleep(MEGASAS_WAIT_FOR_NEXT_DMA_MSECS);
			status_reg = instance->instancet->read_fw_status_reg(
					instance);
			continue;
		}

		wait = 0;
		if (instance->drv_buf_index >= instance->drv_buf_alloc) {
			dev_info(&instance->pdev->dev,
				 "Driver is done copying the buffer: %d\n",
				 instance->drv_buf_alloc);
			status_reg |= MFI_STATE_CRASH_DUMP_DONE;
			partial_copy = 1;
			break;
		} else {
			memcpy(instance->crash_buf[instance->drv_buf_index],
			       instance->crash_dump_buf, CRASH_DMA_BUF_SIZE);
			instance->drv_buf_index++;
			status_reg &= ~MFI_STATE_DMADONE;
		}

		writel(status_reg, &instance->reg_set->outbound_scratch_pad_0);
		readl(&instance->reg_set->outbound_scratch_pad_0);

		msleep(MEGASAS_WAIT_FOR_NEXT_DMA_MSECS);
		status_reg = instance->instancet->read_fw_status_reg(instance);
	}

	if (status_reg & MFI_STATE_CRASH_DUMP_DONE) {
		dev_info(&instance->pdev->dev, "Crash Dump is available,number "
			"of copied buffers: %d\n", instance->drv_buf_index);
		instance->fw_crash_buffer_size =  instance->drv_buf_index;
		instance->fw_crash_state = AVAILABLE;
		instance->drv_buf_index = 0;
		writel(status_reg, &instance->reg_set->outbound_scratch_pad_0);
		readl(&instance->reg_set->outbound_scratch_pad_0);
		if (!partial_copy)
			megasas_reset_fusion(instance->host, 0);
	}
}


/* Fusion OCR work queue */
void megasas_fusion_ocr_wq(struct work_struct *work)
{
	struct megasas_instance *instance =
		container_of(work, struct megasas_instance, work_init);

	megasas_reset_fusion(instance->host, 0);
}

/* Allocate fusion context */
int
megasas_alloc_fusion_context(struct megasas_instance *instance)
{
	struct fusion_context *fusion;

	instance->ctrl_context = kzalloc(sizeof(struct fusion_context),
					 GFP_KERNEL);
	if (!instance->ctrl_context) {
		dev_err(&instance->pdev->dev, "Failed from %s %d\n",
			__func__, __LINE__);
		return -ENOMEM;
	}

	fusion = instance->ctrl_context;

	fusion->log_to_span_pages = get_order(MAX_LOGICAL_DRIVES_EXT *
					      sizeof(LD_SPAN_INFO));
	fusion->log_to_span =
		(PLD_SPAN_INFO)__get_free_pages(GFP_KERNEL | __GFP_ZERO,
						fusion->log_to_span_pages);
	if (!fusion->log_to_span) {
		fusion->log_to_span =
			vzalloc(array_size(MAX_LOGICAL_DRIVES_EXT,
					   sizeof(LD_SPAN_INFO)));
		if (!fusion->log_to_span) {
			dev_err(&instance->pdev->dev, "Failed from %s %d\n",
				__func__, __LINE__);
			return -ENOMEM;
		}
	}

	fusion->load_balance_info_pages = get_order(MAX_LOGICAL_DRIVES_EXT *
		sizeof(struct LD_LOAD_BALANCE_INFO));
	fusion->load_balance_info =
		(struct LD_LOAD_BALANCE_INFO *)__get_free_pages(GFP_KERNEL | __GFP_ZERO,
		fusion->load_balance_info_pages);
	if (!fusion->load_balance_info) {
		fusion->load_balance_info =
			vzalloc(array_size(MAX_LOGICAL_DRIVES_EXT,
					   sizeof(struct LD_LOAD_BALANCE_INFO)));
		if (!fusion->load_balance_info)
			dev_err(&instance->pdev->dev, "Failed to allocate load_balance_info, "
				"continuing without Load Balance support\n");
	}

	return 0;
}

void
megasas_free_fusion_context(struct megasas_instance *instance)
{
	struct fusion_context *fusion = instance->ctrl_context;

	if (fusion) {
		if (fusion->load_balance_info) {
			if (is_vmalloc_addr(fusion->load_balance_info))
				vfree(fusion->load_balance_info);
			else
				free_pages((ulong)fusion->load_balance_info,
					fusion->load_balance_info_pages);
		}

		if (fusion->log_to_span) {
			if (is_vmalloc_addr(fusion->log_to_span))
				vfree(fusion->log_to_span);
			else
				free_pages((ulong)fusion->log_to_span,
					   fusion->log_to_span_pages);
		}

		kfree(fusion);
	}
}

struct megasas_instance_template megasas_instance_template_fusion = {
	.enable_intr = megasas_enable_intr_fusion,
	.disable_intr = megasas_disable_intr_fusion,
	.clear_intr = megasas_clear_intr_fusion,
	.read_fw_status_reg = megasas_read_fw_status_reg_fusion,
	.adp_reset = megasas_adp_reset_fusion,
	.check_reset = megasas_check_reset_fusion,
	.service_isr = megasas_isr_fusion,
	.tasklet = megasas_complete_cmd_dpc_fusion,
	.init_adapter = megasas_init_adapter_fusion,
	.build_and_issue_cmd = megasas_build_and_issue_cmd_fusion,
	.issue_dcmd = megasas_issue_dcmd_fusion,
};<|MERGE_RESOLUTION|>--- conflicted
+++ resolved
@@ -5,22 +5,6 @@
  *  Copyright (c) 2009-2013  LSI Corporation
  *  Copyright (c) 2013-2016  Avago Technologies
  *  Copyright (c) 2016-2018  Broadcom Inc.
-<<<<<<< HEAD
- *
- *  This program is free software; you can redistribute it and/or
- *  modify it under the terms of the GNU General Public License
- *  as published by the Free Software Foundation; either version 2
- *  of the License, or (at your option) any later version.
- *
- *  This program is distributed in the hope that it will be useful,
- *  but WITHOUT ANY WARRANTY; without even the implied warranty of
- *  MERCHANTABILITY or FITNESS FOR A PARTICULAR PURPOSE.  See the
- *  GNU General Public License for more details.
- *
- *  You should have received a copy of the GNU General Public License
- *  along with this program.  If not, see <http://www.gnu.org/licenses/>.
-=======
->>>>>>> 0ecfebd2
  *
  *  FILE: megaraid_sas_fusion.c
  *
@@ -3891,7 +3875,6 @@
 	waittime_for_io_completion =
 		min_t(u32, resetwaittime,
 			(resetwaittime - instance->snapdump_wait_time));
-<<<<<<< HEAD
 
 	if (reason == MFI_IO_TIMEOUT_OCR) {
 		dev_info(&instance->pdev->dev,
@@ -3903,19 +3886,6 @@
 		goto out;
 	}
 
-=======
-
-	if (reason == MFI_IO_TIMEOUT_OCR) {
-		dev_info(&instance->pdev->dev,
-			"MFI command is timed out\n");
-		megasas_complete_cmd_dpc_fusion((unsigned long)instance);
-		if (instance->snapdump_wait_time)
-			megasas_trigger_snap_dump(instance);
-		retval = 1;
-		goto out;
-	}
-
->>>>>>> 0ecfebd2
 	for (i = 0; i < waittime_for_io_completion; i++) {
 		/* Check if firmware is in fault state */
 		fw_state = instance->instancet->read_fw_status_reg(instance) &
