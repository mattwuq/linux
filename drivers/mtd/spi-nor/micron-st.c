// SPDX-License-Identifier: GPL-2.0
/*
 * Copyright (C) 2005, Intec Automation Inc.
 * Copyright (C) 2014, Freescale Semiconductor, Inc.
 */

#include <linux/mtd/spi-nor.h>

#include "core.h"

#define SPINOR_OP_MT_DTR_RD	0xfd	/* Fast Read opcode in DTR mode */
#define SPINOR_OP_MT_RD_ANY_REG	0x85	/* Read volatile register */
#define SPINOR_OP_MT_WR_ANY_REG	0x81	/* Write volatile register */
#define SPINOR_REG_MT_CFR0V	0x00	/* For setting octal DTR mode */
#define SPINOR_REG_MT_CFR1V	0x01	/* For setting dummy cycles */
#define SPINOR_REG_MT_CFR1V_DEF	0x1f	/* Default dummy cycles */
#define SPINOR_MT_OCT_DTR	0xe7	/* Enable Octal DTR. */
#define SPINOR_MT_EXSPI		0xff	/* Enable Extended SPI (default) */

static int spi_nor_micron_octal_dtr_enable(struct spi_nor *nor, bool enable)
{
	struct spi_mem_op op;
	u8 *buf = nor->bouncebuf;
	int ret;

	if (enable) {
		/* Use 20 dummy cycles for memory array reads. */
		ret = spi_nor_write_enable(nor);
		if (ret)
			return ret;

		*buf = 20;
		op = (struct spi_mem_op)
			SPI_MEM_OP(SPI_MEM_OP_CMD(SPINOR_OP_MT_WR_ANY_REG, 1),
				   SPI_MEM_OP_ADDR(3, SPINOR_REG_MT_CFR1V, 1),
				   SPI_MEM_OP_NO_DUMMY,
				   SPI_MEM_OP_DATA_OUT(1, buf, 1));

		ret = spi_mem_exec_op(nor->spimem, &op);
		if (ret)
			return ret;

		ret = spi_nor_wait_till_ready(nor);
		if (ret)
			return ret;
	}

	ret = spi_nor_write_enable(nor);
	if (ret)
		return ret;

	if (enable) {
		buf[0] = SPINOR_MT_OCT_DTR;
	} else {
		/*
		 * The register is 1-byte wide, but 1-byte transactions are not
		 * allowed in 8D-8D-8D mode. The next register is the dummy
		 * cycle configuration register. Since the transaction needs to
		 * be at least 2 bytes wide, set the next register to its
		 * default value. This also makes sense because the value was
		 * changed when enabling 8D-8D-8D mode, it should be reset when
		 * disabling.
		 */
		buf[0] = SPINOR_MT_EXSPI;
		buf[1] = SPINOR_REG_MT_CFR1V_DEF;
	}

	op = (struct spi_mem_op)
		SPI_MEM_OP(SPI_MEM_OP_CMD(SPINOR_OP_MT_WR_ANY_REG, 1),
			   SPI_MEM_OP_ADDR(enable ? 3 : 4,
					   SPINOR_REG_MT_CFR0V, 1),
			   SPI_MEM_OP_NO_DUMMY,
			   SPI_MEM_OP_DATA_OUT(enable ? 1 : 2, buf, 1));

	if (!enable)
		spi_nor_spimem_setup_op(nor, &op, SNOR_PROTO_8_8_8_DTR);

	ret = spi_mem_exec_op(nor->spimem, &op);
	if (ret)
		return ret;

	/* Read flash ID to make sure the switch was successful. */
	op = (struct spi_mem_op)
		SPI_MEM_OP(SPI_MEM_OP_CMD(SPINOR_OP_RDID, 1),
			   SPI_MEM_OP_NO_ADDR,
			   SPI_MEM_OP_DUMMY(enable ? 8 : 0, 1),
			   SPI_MEM_OP_DATA_IN(round_up(nor->info->id_len, 2),
					      buf, 1));

	if (enable)
		spi_nor_spimem_setup_op(nor, &op, SNOR_PROTO_8_8_8_DTR);

	ret = spi_mem_exec_op(nor->spimem, &op);
	if (ret)
		return ret;

	if (memcmp(buf, nor->info->id, nor->info->id_len))
		return -EINVAL;

	return 0;
}

static void mt35xu512aba_default_init(struct spi_nor *nor)
{
	nor->params->octal_dtr_enable = spi_nor_micron_octal_dtr_enable;
}

static void mt35xu512aba_post_sfdp_fixup(struct spi_nor *nor)
{
	/* Set the Fast Read settings. */
	nor->params->hwcaps.mask |= SNOR_HWCAPS_READ_8_8_8_DTR;
	spi_nor_set_read_settings(&nor->params->reads[SNOR_CMD_READ_8_8_8_DTR],
				  0, 20, SPINOR_OP_MT_DTR_RD,
				  SNOR_PROTO_8_8_8_DTR);

	nor->cmd_ext_type = SPI_NOR_EXT_REPEAT;
	nor->params->rdsr_dummy = 8;
	nor->params->rdsr_addr_nbytes = 0;

	/*
	 * The BFPT quad enable field is set to a reserved value so the quad
	 * enable function is ignored by spi_nor_parse_bfpt(). Make sure we
	 * disable it.
	 */
	nor->params->quad_enable = NULL;
}

static const struct spi_nor_fixups mt35xu512aba_fixups = {
	.default_init = mt35xu512aba_default_init,
	.post_sfdp = mt35xu512aba_post_sfdp_fixup,
};

static const struct flash_info micron_parts[] = {
	{ "mt35xu512aba", INFO(0x2c5b1a, 0, 128 * 1024, 512)
		FLAGS(USE_FSR)
		NO_SFDP_FLAGS(SECT_4K | SPI_NOR_OCTAL_READ |
			   SPI_NOR_OCTAL_DTR_READ | SPI_NOR_OCTAL_DTR_PP)
		FIXUP_FLAGS(SPI_NOR_4B_OPCODES | SPI_NOR_IO_MODE_EN_VOLATILE)
		.fixups = &mt35xu512aba_fixups},
	{ "mt35xu02g", INFO(0x2c5b1c, 0, 128 * 1024, 2048)
		FLAGS(USE_FSR)
		NO_SFDP_FLAGS(SECT_4K | SPI_NOR_OCTAL_READ)
		FIXUP_FLAGS(SPI_NOR_4B_OPCODES) },
};

static const struct flash_info st_parts[] = {
	{ "n25q016a",	 INFO(0x20bb15, 0, 64 * 1024,   32)
		NO_SFDP_FLAGS(SECT_4K | SPI_NOR_QUAD_READ) },
	{ "n25q032",	 INFO(0x20ba16, 0, 64 * 1024,   64)
		NO_SFDP_FLAGS(SPI_NOR_QUAD_READ) },
	{ "n25q032a",	 INFO(0x20bb16, 0, 64 * 1024,   64)
		NO_SFDP_FLAGS(SPI_NOR_QUAD_READ) },
	{ "n25q064",     INFO(0x20ba17, 0, 64 * 1024,  128)
		NO_SFDP_FLAGS(SECT_4K | SPI_NOR_QUAD_READ) },
	{ "n25q064a",    INFO(0x20bb17, 0, 64 * 1024,  128)
		NO_SFDP_FLAGS(SECT_4K | SPI_NOR_QUAD_READ) },
	{ "n25q128a11",  INFO(0x20bb18, 0, 64 * 1024,  256)
		FLAGS(SPI_NOR_HAS_LOCK | SPI_NOR_HAS_TB | SPI_NOR_4BIT_BP |
		      SPI_NOR_BP3_SR_BIT6 | USE_FSR)
		NO_SFDP_FLAGS(SECT_4K | SPI_NOR_QUAD_READ) },
	{ "n25q128a13",  INFO(0x20ba18, 0, 64 * 1024,  256)
		FLAGS(SPI_NOR_HAS_LOCK | SPI_NOR_HAS_TB | SPI_NOR_4BIT_BP |
		      SPI_NOR_BP3_SR_BIT6 | USE_FSR)
		NO_SFDP_FLAGS(SECT_4K | SPI_NOR_QUAD_READ) },
	{ "mt25ql256a",  INFO6(0x20ba19, 0x104400, 64 * 1024,  512)
		FLAGS(USE_FSR)
		NO_SFDP_FLAGS(SECT_4K | SPI_NOR_DUAL_READ | SPI_NOR_QUAD_READ)
		FIXUP_FLAGS(SPI_NOR_4B_OPCODES) },
	{ "n25q256a",    INFO(0x20ba19, 0, 64 * 1024,  512)
		FLAGS(USE_FSR)
		NO_SFDP_FLAGS(SECT_4K | SPI_NOR_DUAL_READ |
			      SPI_NOR_QUAD_READ) },
	{ "mt25qu256a",  INFO6(0x20bb19, 0x104400, 64 * 1024,  512)
		FLAGS(USE_FSR)
		NO_SFDP_FLAGS(SECT_4K | SPI_NOR_DUAL_READ | SPI_NOR_QUAD_READ)
		FIXUP_FLAGS(SPI_NOR_4B_OPCODES) },
	{ "n25q256ax1",  INFO(0x20bb19, 0, 64 * 1024,  512)
		FLAGS(USE_FSR)
		NO_SFDP_FLAGS(SECT_4K | SPI_NOR_QUAD_READ) },
	{ "mt25ql512a",  INFO6(0x20ba20, 0x104400, 64 * 1024, 1024)
		FLAGS(USE_FSR)
		NO_SFDP_FLAGS(SECT_4K | SPI_NOR_DUAL_READ | SPI_NOR_QUAD_READ)
		FIXUP_FLAGS(SPI_NOR_4B_OPCODES) },
	{ "n25q512ax3",  INFO(0x20ba20, 0, 64 * 1024, 1024)
		FLAGS(SPI_NOR_HAS_LOCK | SPI_NOR_HAS_TB | SPI_NOR_4BIT_BP |
		      SPI_NOR_BP3_SR_BIT6 | USE_FSR)
		NO_SFDP_FLAGS(SECT_4K | SPI_NOR_QUAD_READ) },
	{ "mt25qu512a",  INFO6(0x20bb20, 0x104400, 64 * 1024, 1024)
		FLAGS(USE_FSR)
		NO_SFDP_FLAGS(SECT_4K | SPI_NOR_DUAL_READ | SPI_NOR_QUAD_READ)
		FIXUP_FLAGS(SPI_NOR_4B_OPCODES) },
	{ "n25q512a",    INFO(0x20bb20, 0, 64 * 1024, 1024)
		FLAGS(SPI_NOR_HAS_LOCK | SPI_NOR_HAS_TB | SPI_NOR_4BIT_BP |
		      SPI_NOR_BP3_SR_BIT6 | USE_FSR)
		NO_SFDP_FLAGS(SECT_4K | SPI_NOR_QUAD_READ) },
	{ "n25q00",      INFO(0x20ba21, 0, 64 * 1024, 2048)
		FLAGS(SPI_NOR_HAS_LOCK | SPI_NOR_HAS_TB | SPI_NOR_4BIT_BP |
		      SPI_NOR_BP3_SR_BIT6 | NO_CHIP_ERASE | USE_FSR)
		NO_SFDP_FLAGS(SECT_4K | SPI_NOR_QUAD_READ) },
	{ "n25q00a",     INFO(0x20bb21, 0, 64 * 1024, 2048)
		FLAGS(NO_CHIP_ERASE | USE_FSR)
		NO_SFDP_FLAGS(SECT_4K | SPI_NOR_QUAD_READ) },
	{ "mt25ql02g",   INFO(0x20ba22, 0, 64 * 1024, 4096)
		FLAGS(NO_CHIP_ERASE | USE_FSR)
		NO_SFDP_FLAGS(SECT_4K | SPI_NOR_QUAD_READ) },
	{ "mt25qu02g",   INFO(0x20bb22, 0, 64 * 1024, 4096)
		FLAGS(NO_CHIP_ERASE | USE_FSR)
		NO_SFDP_FLAGS(SECT_4K | SPI_NOR_DUAL_READ |
			      SPI_NOR_QUAD_READ) },
<<<<<<< HEAD
	{ "n25q064",     INFO(0x20ba17, 0, 64 * 1024,  128,
			      SECT_4K | SPI_NOR_QUAD_READ) },
	{ "n25q064a",    INFO(0x20bb17, 0, 64 * 1024,  128,
			      SECT_4K | SPI_NOR_QUAD_READ) },
	{ "n25q128a11",  INFO(0x20bb18, 0, 64 * 1024,  256,
			      SECT_4K | USE_FSR | SPI_NOR_QUAD_READ |
			      SPI_NOR_HAS_LOCK | SPI_NOR_HAS_TB |
			      SPI_NOR_4BIT_BP | SPI_NOR_BP3_SR_BIT6) },
	{ "n25q128a13",  INFO(0x20ba18, 0, 64 * 1024,  256,
			      SECT_4K | USE_FSR | SPI_NOR_QUAD_READ |
			      SPI_NOR_HAS_LOCK | SPI_NOR_HAS_TB |
			      SPI_NOR_4BIT_BP | SPI_NOR_BP3_SR_BIT6) },
	{ "mt25ql256a",  INFO6(0x20ba19, 0x104400, 64 * 1024,  512,
			       SECT_4K | USE_FSR | SPI_NOR_DUAL_READ |
			       SPI_NOR_QUAD_READ | SPI_NOR_4B_OPCODES) },
	{ "n25q256a",    INFO(0x20ba19, 0, 64 * 1024,  512, SECT_4K |
			      USE_FSR | SPI_NOR_DUAL_READ |
			      SPI_NOR_QUAD_READ) },
	{ "mt25qu256a",  INFO6(0x20bb19, 0x104400, 64 * 1024,  512,
			       SECT_4K | USE_FSR | SPI_NOR_DUAL_READ |
			       SPI_NOR_QUAD_READ | SPI_NOR_4B_OPCODES) },
	{ "n25q256ax1",  INFO(0x20bb19, 0, 64 * 1024,  512,
			      SECT_4K | USE_FSR | SPI_NOR_QUAD_READ) },
	{ "mt25ql512a",  INFO6(0x20ba20, 0x104400, 64 * 1024, 1024,
			       SECT_4K | USE_FSR | SPI_NOR_DUAL_READ |
			       SPI_NOR_QUAD_READ | SPI_NOR_4B_OPCODES) },
	{ "n25q512ax3",  INFO(0x20ba20, 0, 64 * 1024, 1024,
			      SECT_4K | USE_FSR | SPI_NOR_QUAD_READ |
			      SPI_NOR_HAS_LOCK | SPI_NOR_HAS_TB |
			      SPI_NOR_4BIT_BP | SPI_NOR_BP3_SR_BIT6) },
	{ "mt25qu512a",  INFO6(0x20bb20, 0x104400, 64 * 1024, 1024,
			       SECT_4K | USE_FSR | SPI_NOR_DUAL_READ |
			       SPI_NOR_QUAD_READ | SPI_NOR_4B_OPCODES) },
	{ "n25q512a",    INFO(0x20bb20, 0, 64 * 1024, 1024,
			      SECT_4K | USE_FSR | SPI_NOR_QUAD_READ |
			      SPI_NOR_HAS_LOCK | SPI_NOR_HAS_TB |
			      SPI_NOR_4BIT_BP | SPI_NOR_BP3_SR_BIT6) },
	{ "n25q00",      INFO(0x20ba21, 0, 64 * 1024, 2048,
			      SECT_4K | USE_FSR | SPI_NOR_QUAD_READ |
			      SPI_NOR_HAS_LOCK | SPI_NOR_HAS_TB |
			      SPI_NOR_4BIT_BP | SPI_NOR_BP3_SR_BIT6 |
			      NO_CHIP_ERASE) },
	{ "n25q00a",     INFO(0x20bb21, 0, 64 * 1024, 2048,
			      SECT_4K | USE_FSR | SPI_NOR_QUAD_READ |
			      NO_CHIP_ERASE) },
	{ "mt25ql02g",   INFO(0x20ba22, 0, 64 * 1024, 4096,
			      SECT_4K | USE_FSR | SPI_NOR_QUAD_READ |
			      NO_CHIP_ERASE) },
	{ "mt25qu02g",   INFO(0x20bb22, 0, 64 * 1024, 4096,
			      SECT_4K | USE_FSR | SPI_NOR_DUAL_READ |
			      SPI_NOR_QUAD_READ | NO_CHIP_ERASE) },

	{ "m25p05",  INFO(0x202010,  0,  32 * 1024,   2, 0) },
	{ "m25p10",  INFO(0x202011,  0,  32 * 1024,   4, 0) },
	{ "m25p20",  INFO(0x202012,  0,  64 * 1024,   4, 0) },
	{ "m25p40",  INFO(0x202013,  0,  64 * 1024,   8, 0) },
	{ "m25p80",  INFO(0x202014,  0,  64 * 1024,  16, 0) },
	{ "m25p16",  INFO(0x202015,  0,  64 * 1024,  32, 0) },
	{ "m25p32",  INFO(0x202016,  0,  64 * 1024,  64, 0) },
	{ "m25p64",  INFO(0x202017,  0,  64 * 1024, 128, 0) },
	{ "m25p128", INFO(0x202018,  0, 256 * 1024,  64, 0) },

	{ "m25p05-nonjedec",  INFO(0, 0,  32 * 1024,   2, 0) },
	{ "m25p10-nonjedec",  INFO(0, 0,  32 * 1024,   4, 0) },
	{ "m25p20-nonjedec",  INFO(0, 0,  64 * 1024,   4, 0) },
	{ "m25p40-nonjedec",  INFO(0, 0,  64 * 1024,   8, 0) },
	{ "m25p80-nonjedec",  INFO(0, 0,  64 * 1024,  16, 0) },
	{ "m25p16-nonjedec",  INFO(0, 0,  64 * 1024,  32, 0) },
	{ "m25p32-nonjedec",  INFO(0, 0,  64 * 1024,  64, 0) },
	{ "m25p64-nonjedec",  INFO(0, 0,  64 * 1024, 128, 0) },
	{ "m25p128-nonjedec", INFO(0, 0, 256 * 1024,  64, 0) },

	{ "m45pe10", INFO(0x204011,  0, 64 * 1024,    2, 0) },
	{ "m45pe80", INFO(0x204014,  0, 64 * 1024,   16, 0) },
	{ "m45pe16", INFO(0x204015,  0, 64 * 1024,   32, 0) },

	{ "m25pe20", INFO(0x208012,  0, 64 * 1024,  4,       0) },
	{ "m25pe80", INFO(0x208014,  0, 64 * 1024, 16,       0) },
	{ "m25pe16", INFO(0x208015,  0, 64 * 1024, 32, SECT_4K) },

	{ "m25px16",    INFO(0x207115,  0, 64 * 1024, 32, SECT_4K) },
	{ "m25px32",    INFO(0x207116,  0, 64 * 1024, 64, SECT_4K) },
	{ "m25px32-s0", INFO(0x207316,  0, 64 * 1024, 64, SECT_4K) },
	{ "m25px32-s1", INFO(0x206316,  0, 64 * 1024, 64, SECT_4K) },
	{ "m25px64",    INFO(0x207117,  0, 64 * 1024, 128, 0) },
	{ "m25px80",    INFO(0x207114,  0, 64 * 1024, 16, 0) },
=======

	{ "m25p05",  INFO(0x202010,  0,  32 * 1024,   2) },
	{ "m25p10",  INFO(0x202011,  0,  32 * 1024,   4) },
	{ "m25p20",  INFO(0x202012,  0,  64 * 1024,   4) },
	{ "m25p40",  INFO(0x202013,  0,  64 * 1024,   8) },
	{ "m25p80",  INFO(0x202014,  0,  64 * 1024,  16) },
	{ "m25p16",  INFO(0x202015,  0,  64 * 1024,  32) },
	{ "m25p32",  INFO(0x202016,  0,  64 * 1024,  64) },
	{ "m25p64",  INFO(0x202017,  0,  64 * 1024, 128) },
	{ "m25p128", INFO(0x202018,  0, 256 * 1024,  64) },

	{ "m25p05-nonjedec",  INFO(0, 0,  32 * 1024,   2) },
	{ "m25p10-nonjedec",  INFO(0, 0,  32 * 1024,   4) },
	{ "m25p20-nonjedec",  INFO(0, 0,  64 * 1024,   4) },
	{ "m25p40-nonjedec",  INFO(0, 0,  64 * 1024,   8) },
	{ "m25p80-nonjedec",  INFO(0, 0,  64 * 1024,  16) },
	{ "m25p16-nonjedec",  INFO(0, 0,  64 * 1024,  32) },
	{ "m25p32-nonjedec",  INFO(0, 0,  64 * 1024,  64) },
	{ "m25p64-nonjedec",  INFO(0, 0,  64 * 1024, 128) },
	{ "m25p128-nonjedec", INFO(0, 0, 256 * 1024,  64) },

	{ "m45pe10", INFO(0x204011,  0, 64 * 1024,    2) },
	{ "m45pe80", INFO(0x204014,  0, 64 * 1024,   16) },
	{ "m45pe16", INFO(0x204015,  0, 64 * 1024,   32) },

	{ "m25pe20", INFO(0x208012,  0, 64 * 1024,  4) },
	{ "m25pe80", INFO(0x208014,  0, 64 * 1024, 16) },
	{ "m25pe16", INFO(0x208015,  0, 64 * 1024, 32)
		NO_SFDP_FLAGS(SECT_4K) },

	{ "m25px16",    INFO(0x207115,  0, 64 * 1024, 32)
		NO_SFDP_FLAGS(SECT_4K) },
	{ "m25px32",    INFO(0x207116,  0, 64 * 1024, 64)
		NO_SFDP_FLAGS(SECT_4K) },
	{ "m25px32-s0", INFO(0x207316,  0, 64 * 1024, 64)
		NO_SFDP_FLAGS(SECT_4K) },
	{ "m25px32-s1", INFO(0x206316,  0, 64 * 1024, 64)
		NO_SFDP_FLAGS(SECT_4K) },
	{ "m25px64",    INFO(0x207117,  0, 64 * 1024, 128) },
	{ "m25px80",    INFO(0x207114,  0, 64 * 1024, 16) },
>>>>>>> 754e0b0e
};

/**
 * st_micron_set_4byte_addr_mode() - Set 4-byte address mode for ST and Micron
 * flashes.
 * @nor:	pointer to 'struct spi_nor'.
 * @enable:	true to enter the 4-byte address mode, false to exit the 4-byte
 *		address mode.
 *
 * Return: 0 on success, -errno otherwise.
 */
static int st_micron_set_4byte_addr_mode(struct spi_nor *nor, bool enable)
{
	int ret;

	ret = spi_nor_write_enable(nor);
	if (ret)
		return ret;

	ret = spi_nor_set_4byte_addr_mode(nor, enable);
	if (ret)
		return ret;

	return spi_nor_write_disable(nor);
}

static void micron_st_default_init(struct spi_nor *nor)
{
	nor->flags |= SNOR_F_HAS_LOCK;
	nor->flags &= ~SNOR_F_HAS_16BIT_SR;
	nor->params->quad_enable = NULL;
	nor->params->set_4byte_addr_mode = st_micron_set_4byte_addr_mode;
}

static const struct spi_nor_fixups micron_st_fixups = {
	.default_init = micron_st_default_init,
};

const struct spi_nor_manufacturer spi_nor_micron = {
	.name = "micron",
	.parts = micron_parts,
	.nparts = ARRAY_SIZE(micron_parts),
	.fixups = &micron_st_fixups,
};

const struct spi_nor_manufacturer spi_nor_st = {
	.name = "st",
	.parts = st_parts,
	.nparts = ARRAY_SIZE(st_parts),
	.fixups = &micron_st_fixups,
};<|MERGE_RESOLUTION|>--- conflicted
+++ resolved
@@ -207,94 +207,6 @@
 		FLAGS(NO_CHIP_ERASE | USE_FSR)
 		NO_SFDP_FLAGS(SECT_4K | SPI_NOR_DUAL_READ |
 			      SPI_NOR_QUAD_READ) },
-<<<<<<< HEAD
-	{ "n25q064",     INFO(0x20ba17, 0, 64 * 1024,  128,
-			      SECT_4K | SPI_NOR_QUAD_READ) },
-	{ "n25q064a",    INFO(0x20bb17, 0, 64 * 1024,  128,
-			      SECT_4K | SPI_NOR_QUAD_READ) },
-	{ "n25q128a11",  INFO(0x20bb18, 0, 64 * 1024,  256,
-			      SECT_4K | USE_FSR | SPI_NOR_QUAD_READ |
-			      SPI_NOR_HAS_LOCK | SPI_NOR_HAS_TB |
-			      SPI_NOR_4BIT_BP | SPI_NOR_BP3_SR_BIT6) },
-	{ "n25q128a13",  INFO(0x20ba18, 0, 64 * 1024,  256,
-			      SECT_4K | USE_FSR | SPI_NOR_QUAD_READ |
-			      SPI_NOR_HAS_LOCK | SPI_NOR_HAS_TB |
-			      SPI_NOR_4BIT_BP | SPI_NOR_BP3_SR_BIT6) },
-	{ "mt25ql256a",  INFO6(0x20ba19, 0x104400, 64 * 1024,  512,
-			       SECT_4K | USE_FSR | SPI_NOR_DUAL_READ |
-			       SPI_NOR_QUAD_READ | SPI_NOR_4B_OPCODES) },
-	{ "n25q256a",    INFO(0x20ba19, 0, 64 * 1024,  512, SECT_4K |
-			      USE_FSR | SPI_NOR_DUAL_READ |
-			      SPI_NOR_QUAD_READ) },
-	{ "mt25qu256a",  INFO6(0x20bb19, 0x104400, 64 * 1024,  512,
-			       SECT_4K | USE_FSR | SPI_NOR_DUAL_READ |
-			       SPI_NOR_QUAD_READ | SPI_NOR_4B_OPCODES) },
-	{ "n25q256ax1",  INFO(0x20bb19, 0, 64 * 1024,  512,
-			      SECT_4K | USE_FSR | SPI_NOR_QUAD_READ) },
-	{ "mt25ql512a",  INFO6(0x20ba20, 0x104400, 64 * 1024, 1024,
-			       SECT_4K | USE_FSR | SPI_NOR_DUAL_READ |
-			       SPI_NOR_QUAD_READ | SPI_NOR_4B_OPCODES) },
-	{ "n25q512ax3",  INFO(0x20ba20, 0, 64 * 1024, 1024,
-			      SECT_4K | USE_FSR | SPI_NOR_QUAD_READ |
-			      SPI_NOR_HAS_LOCK | SPI_NOR_HAS_TB |
-			      SPI_NOR_4BIT_BP | SPI_NOR_BP3_SR_BIT6) },
-	{ "mt25qu512a",  INFO6(0x20bb20, 0x104400, 64 * 1024, 1024,
-			       SECT_4K | USE_FSR | SPI_NOR_DUAL_READ |
-			       SPI_NOR_QUAD_READ | SPI_NOR_4B_OPCODES) },
-	{ "n25q512a",    INFO(0x20bb20, 0, 64 * 1024, 1024,
-			      SECT_4K | USE_FSR | SPI_NOR_QUAD_READ |
-			      SPI_NOR_HAS_LOCK | SPI_NOR_HAS_TB |
-			      SPI_NOR_4BIT_BP | SPI_NOR_BP3_SR_BIT6) },
-	{ "n25q00",      INFO(0x20ba21, 0, 64 * 1024, 2048,
-			      SECT_4K | USE_FSR | SPI_NOR_QUAD_READ |
-			      SPI_NOR_HAS_LOCK | SPI_NOR_HAS_TB |
-			      SPI_NOR_4BIT_BP | SPI_NOR_BP3_SR_BIT6 |
-			      NO_CHIP_ERASE) },
-	{ "n25q00a",     INFO(0x20bb21, 0, 64 * 1024, 2048,
-			      SECT_4K | USE_FSR | SPI_NOR_QUAD_READ |
-			      NO_CHIP_ERASE) },
-	{ "mt25ql02g",   INFO(0x20ba22, 0, 64 * 1024, 4096,
-			      SECT_4K | USE_FSR | SPI_NOR_QUAD_READ |
-			      NO_CHIP_ERASE) },
-	{ "mt25qu02g",   INFO(0x20bb22, 0, 64 * 1024, 4096,
-			      SECT_4K | USE_FSR | SPI_NOR_DUAL_READ |
-			      SPI_NOR_QUAD_READ | NO_CHIP_ERASE) },
-
-	{ "m25p05",  INFO(0x202010,  0,  32 * 1024,   2, 0) },
-	{ "m25p10",  INFO(0x202011,  0,  32 * 1024,   4, 0) },
-	{ "m25p20",  INFO(0x202012,  0,  64 * 1024,   4, 0) },
-	{ "m25p40",  INFO(0x202013,  0,  64 * 1024,   8, 0) },
-	{ "m25p80",  INFO(0x202014,  0,  64 * 1024,  16, 0) },
-	{ "m25p16",  INFO(0x202015,  0,  64 * 1024,  32, 0) },
-	{ "m25p32",  INFO(0x202016,  0,  64 * 1024,  64, 0) },
-	{ "m25p64",  INFO(0x202017,  0,  64 * 1024, 128, 0) },
-	{ "m25p128", INFO(0x202018,  0, 256 * 1024,  64, 0) },
-
-	{ "m25p05-nonjedec",  INFO(0, 0,  32 * 1024,   2, 0) },
-	{ "m25p10-nonjedec",  INFO(0, 0,  32 * 1024,   4, 0) },
-	{ "m25p20-nonjedec",  INFO(0, 0,  64 * 1024,   4, 0) },
-	{ "m25p40-nonjedec",  INFO(0, 0,  64 * 1024,   8, 0) },
-	{ "m25p80-nonjedec",  INFO(0, 0,  64 * 1024,  16, 0) },
-	{ "m25p16-nonjedec",  INFO(0, 0,  64 * 1024,  32, 0) },
-	{ "m25p32-nonjedec",  INFO(0, 0,  64 * 1024,  64, 0) },
-	{ "m25p64-nonjedec",  INFO(0, 0,  64 * 1024, 128, 0) },
-	{ "m25p128-nonjedec", INFO(0, 0, 256 * 1024,  64, 0) },
-
-	{ "m45pe10", INFO(0x204011,  0, 64 * 1024,    2, 0) },
-	{ "m45pe80", INFO(0x204014,  0, 64 * 1024,   16, 0) },
-	{ "m45pe16", INFO(0x204015,  0, 64 * 1024,   32, 0) },
-
-	{ "m25pe20", INFO(0x208012,  0, 64 * 1024,  4,       0) },
-	{ "m25pe80", INFO(0x208014,  0, 64 * 1024, 16,       0) },
-	{ "m25pe16", INFO(0x208015,  0, 64 * 1024, 32, SECT_4K) },
-
-	{ "m25px16",    INFO(0x207115,  0, 64 * 1024, 32, SECT_4K) },
-	{ "m25px32",    INFO(0x207116,  0, 64 * 1024, 64, SECT_4K) },
-	{ "m25px32-s0", INFO(0x207316,  0, 64 * 1024, 64, SECT_4K) },
-	{ "m25px32-s1", INFO(0x206316,  0, 64 * 1024, 64, SECT_4K) },
-	{ "m25px64",    INFO(0x207117,  0, 64 * 1024, 128, 0) },
-	{ "m25px80",    INFO(0x207114,  0, 64 * 1024, 16, 0) },
-=======
 
 	{ "m25p05",  INFO(0x202010,  0,  32 * 1024,   2) },
 	{ "m25p10",  INFO(0x202011,  0,  32 * 1024,   4) },
@@ -335,7 +247,6 @@
 		NO_SFDP_FLAGS(SECT_4K) },
 	{ "m25px64",    INFO(0x207117,  0, 64 * 1024, 128) },
 	{ "m25px80",    INFO(0x207114,  0, 64 * 1024, 16) },
->>>>>>> 754e0b0e
 };
 
 /**
