// SPDX-License-Identifier: GPL-2.0-only
/* Copyright(c) 2020 Intel Corporation. */

#include <linux/device.h>
#include <linux/slab.h>
#include <linux/idr.h>
#include <linux/pci.h>
#include <cxlmem.h>
#include "core.h"

static DECLARE_RWSEM(cxl_memdev_rwsem);

/*
 * An entire PCI topology full of devices should be enough for any
 * config
 */
#define CXL_MEM_MAX_DEVS 65536

static int cxl_mem_major;
static DEFINE_IDA(cxl_memdev_ida);

static void cxl_memdev_release(struct device *dev)
{
	struct cxl_memdev *cxlmd = to_cxl_memdev(dev);

	ida_free(&cxl_memdev_ida, cxlmd->id);
	kfree(cxlmd);
}

static char *cxl_memdev_devnode(struct device *dev, umode_t *mode, kuid_t *uid,
				kgid_t *gid)
{
	return kasprintf(GFP_KERNEL, "cxl/%s", dev_name(dev));
}

static ssize_t firmware_version_show(struct device *dev,
				     struct device_attribute *attr, char *buf)
{
	struct cxl_memdev *cxlmd = to_cxl_memdev(dev);
	struct cxl_dev_state *cxlds = cxlmd->cxlds;

	return sysfs_emit(buf, "%.16s\n", cxlds->firmware_version);
}
static DEVICE_ATTR_RO(firmware_version);

static ssize_t payload_max_show(struct device *dev,
				struct device_attribute *attr, char *buf)
{
	struct cxl_memdev *cxlmd = to_cxl_memdev(dev);
	struct cxl_dev_state *cxlds = cxlmd->cxlds;

	return sysfs_emit(buf, "%zu\n", cxlds->payload_size);
}
static DEVICE_ATTR_RO(payload_max);

static ssize_t label_storage_size_show(struct device *dev,
				       struct device_attribute *attr, char *buf)
{
	struct cxl_memdev *cxlmd = to_cxl_memdev(dev);
	struct cxl_dev_state *cxlds = cxlmd->cxlds;

	return sysfs_emit(buf, "%zu\n", cxlds->lsa_size);
}
static DEVICE_ATTR_RO(label_storage_size);

static ssize_t ram_size_show(struct device *dev, struct device_attribute *attr,
			     char *buf)
{
	struct cxl_memdev *cxlmd = to_cxl_memdev(dev);
	struct cxl_dev_state *cxlds = cxlmd->cxlds;
	unsigned long long len = range_len(&cxlds->ram_range);

	return sysfs_emit(buf, "%#llx\n", len);
}

static struct device_attribute dev_attr_ram_size =
	__ATTR(size, 0444, ram_size_show, NULL);

static ssize_t pmem_size_show(struct device *dev, struct device_attribute *attr,
			      char *buf)
{
	struct cxl_memdev *cxlmd = to_cxl_memdev(dev);
	struct cxl_dev_state *cxlds = cxlmd->cxlds;
	unsigned long long len = range_len(&cxlds->pmem_range);

	return sysfs_emit(buf, "%#llx\n", len);
}

static struct device_attribute dev_attr_pmem_size =
	__ATTR(size, 0444, pmem_size_show, NULL);

static struct attribute *cxl_memdev_attributes[] = {
	&dev_attr_firmware_version.attr,
	&dev_attr_payload_max.attr,
	&dev_attr_label_storage_size.attr,
	NULL,
};

static struct attribute *cxl_memdev_pmem_attributes[] = {
	&dev_attr_pmem_size.attr,
	NULL,
};

static struct attribute *cxl_memdev_ram_attributes[] = {
	&dev_attr_ram_size.attr,
	NULL,
};

static struct attribute_group cxl_memdev_attribute_group = {
	.attrs = cxl_memdev_attributes,
};

static struct attribute_group cxl_memdev_ram_attribute_group = {
	.name = "ram",
	.attrs = cxl_memdev_ram_attributes,
};

static struct attribute_group cxl_memdev_pmem_attribute_group = {
	.name = "pmem",
	.attrs = cxl_memdev_pmem_attributes,
};

static const struct attribute_group *cxl_memdev_attribute_groups[] = {
	&cxl_memdev_attribute_group,
	&cxl_memdev_ram_attribute_group,
	&cxl_memdev_pmem_attribute_group,
	NULL,
};

static const struct device_type cxl_memdev_type = {
	.name = "cxl_memdev",
	.release = cxl_memdev_release,
	.devnode = cxl_memdev_devnode,
	.groups = cxl_memdev_attribute_groups,
};

/**
 * set_exclusive_cxl_commands() - atomically disable user cxl commands
<<<<<<< HEAD
 * @cxlm: cxl_mem instance to modify
=======
 * @cxlds: The device state to operate on
>>>>>>> 754e0b0e
 * @cmds: bitmap of commands to mark exclusive
 *
 * Grab the cxl_memdev_rwsem in write mode to flush in-flight
 * invocations of the ioctl path and then disable future execution of
 * commands with the command ids set in @cmds.
 */
<<<<<<< HEAD
void set_exclusive_cxl_commands(struct cxl_mem *cxlm, unsigned long *cmds)
{
	down_write(&cxl_memdev_rwsem);
	bitmap_or(cxlm->exclusive_cmds, cxlm->exclusive_cmds, cmds,
		  CXL_MEM_COMMAND_ID_MAX);
	up_write(&cxl_memdev_rwsem);
}
EXPORT_SYMBOL_GPL(set_exclusive_cxl_commands);

/**
 * clear_exclusive_cxl_commands() - atomically enable user cxl commands
 * @cxlm: cxl_mem instance to modify
 * @cmds: bitmap of commands to mark available for userspace
 */
void clear_exclusive_cxl_commands(struct cxl_mem *cxlm, unsigned long *cmds)
{
	down_write(&cxl_memdev_rwsem);
	bitmap_andnot(cxlm->exclusive_cmds, cxlm->exclusive_cmds, cmds,
		      CXL_MEM_COMMAND_ID_MAX);
	up_write(&cxl_memdev_rwsem);
}
EXPORT_SYMBOL_GPL(clear_exclusive_cxl_commands);
=======
void set_exclusive_cxl_commands(struct cxl_dev_state *cxlds, unsigned long *cmds)
{
	down_write(&cxl_memdev_rwsem);
	bitmap_or(cxlds->exclusive_cmds, cxlds->exclusive_cmds, cmds,
		  CXL_MEM_COMMAND_ID_MAX);
	up_write(&cxl_memdev_rwsem);
}
EXPORT_SYMBOL_NS_GPL(set_exclusive_cxl_commands, CXL);

/**
 * clear_exclusive_cxl_commands() - atomically enable user cxl commands
 * @cxlds: The device state to modify
 * @cmds: bitmap of commands to mark available for userspace
 */
void clear_exclusive_cxl_commands(struct cxl_dev_state *cxlds, unsigned long *cmds)
{
	down_write(&cxl_memdev_rwsem);
	bitmap_andnot(cxlds->exclusive_cmds, cxlds->exclusive_cmds, cmds,
		      CXL_MEM_COMMAND_ID_MAX);
	up_write(&cxl_memdev_rwsem);
}
EXPORT_SYMBOL_NS_GPL(clear_exclusive_cxl_commands, CXL);
>>>>>>> 754e0b0e

static void cxl_memdev_shutdown(struct device *dev)
{
	struct cxl_memdev *cxlmd = to_cxl_memdev(dev);

	down_write(&cxl_memdev_rwsem);
<<<<<<< HEAD
	cxlmd->cxlm = NULL;
=======
	cxlmd->cxlds = NULL;
>>>>>>> 754e0b0e
	up_write(&cxl_memdev_rwsem);
}

static void cxl_memdev_unregister(void *_cxlmd)
{
	struct cxl_memdev *cxlmd = _cxlmd;
	struct device *dev = &cxlmd->dev;

	cxl_memdev_shutdown(dev);
	cdev_device_del(&cxlmd->cdev, dev);
	put_device(dev);
}

static struct cxl_memdev *cxl_memdev_alloc(struct cxl_dev_state *cxlds,
					   const struct file_operations *fops)
{
	struct cxl_memdev *cxlmd;
	struct device *dev;
	struct cdev *cdev;
	int rc;

	cxlmd = kzalloc(sizeof(*cxlmd), GFP_KERNEL);
	if (!cxlmd)
		return ERR_PTR(-ENOMEM);

	rc = ida_alloc_range(&cxl_memdev_ida, 0, CXL_MEM_MAX_DEVS, GFP_KERNEL);
	if (rc < 0)
		goto err;
	cxlmd->id = rc;

	dev = &cxlmd->dev;
	device_initialize(dev);
<<<<<<< HEAD
	dev->parent = cxlm->dev;
=======
	dev->parent = cxlds->dev;
>>>>>>> 754e0b0e
	dev->bus = &cxl_bus_type;
	dev->devt = MKDEV(cxl_mem_major, cxlmd->id);
	dev->type = &cxl_memdev_type;
	device_set_pm_not_required(dev);

	cdev = &cxlmd->cdev;
	cdev_init(cdev, fops);
	return cxlmd;

err:
	kfree(cxlmd);
	return ERR_PTR(rc);
}

static long __cxl_memdev_ioctl(struct cxl_memdev *cxlmd, unsigned int cmd,
			       unsigned long arg)
{
	switch (cmd) {
	case CXL_MEM_QUERY_COMMANDS:
		return cxl_query_cmd(cxlmd, (void __user *)arg);
	case CXL_MEM_SEND_COMMAND:
		return cxl_send_cmd(cxlmd, (void __user *)arg);
	default:
		return -ENOTTY;
	}
}

static long cxl_memdev_ioctl(struct file *file, unsigned int cmd,
			     unsigned long arg)
{
	struct cxl_memdev *cxlmd = file->private_data;
	int rc = -ENXIO;

	down_read(&cxl_memdev_rwsem);
<<<<<<< HEAD
	if (cxlmd->cxlm)
=======
	if (cxlmd->cxlds)
>>>>>>> 754e0b0e
		rc = __cxl_memdev_ioctl(cxlmd, cmd, arg);
	up_read(&cxl_memdev_rwsem);

	return rc;
}

static int cxl_memdev_open(struct inode *inode, struct file *file)
{
	struct cxl_memdev *cxlmd =
		container_of(inode->i_cdev, typeof(*cxlmd), cdev);

	get_device(&cxlmd->dev);
	file->private_data = cxlmd;

	return 0;
}

static int cxl_memdev_release_file(struct inode *inode, struct file *file)
{
	struct cxl_memdev *cxlmd =
		container_of(inode->i_cdev, typeof(*cxlmd), cdev);

	put_device(&cxlmd->dev);

	return 0;
}

static const struct file_operations cxl_memdev_fops = {
	.owner = THIS_MODULE,
	.unlocked_ioctl = cxl_memdev_ioctl,
	.open = cxl_memdev_open,
	.release = cxl_memdev_release_file,
	.compat_ioctl = compat_ptr_ioctl,
	.llseek = noop_llseek,
};

<<<<<<< HEAD
struct cxl_memdev *
devm_cxl_add_memdev(struct cxl_mem *cxlm)
=======
struct cxl_memdev *devm_cxl_add_memdev(struct cxl_dev_state *cxlds)
>>>>>>> 754e0b0e
{
	struct cxl_memdev *cxlmd;
	struct device *dev;
	struct cdev *cdev;
	int rc;

<<<<<<< HEAD
	cxlmd = cxl_memdev_alloc(cxlm, &cxl_memdev_fops);
=======
	cxlmd = cxl_memdev_alloc(cxlds, &cxl_memdev_fops);
>>>>>>> 754e0b0e
	if (IS_ERR(cxlmd))
		return cxlmd;

	dev = &cxlmd->dev;
	rc = dev_set_name(dev, "mem%d", cxlmd->id);
	if (rc)
		goto err;

	/*
	 * Activate ioctl operations, no cxl_memdev_rwsem manipulation
	 * needed as this is ordered with cdev_add() publishing the device.
	 */
	cxlmd->cxlds = cxlds;

	cdev = &cxlmd->cdev;
	rc = cdev_device_add(cdev, dev);
	if (rc)
		goto err;

<<<<<<< HEAD
	rc = devm_add_action_or_reset(cxlm->dev, cxl_memdev_unregister, cxlmd);
=======
	rc = devm_add_action_or_reset(cxlds->dev, cxl_memdev_unregister, cxlmd);
>>>>>>> 754e0b0e
	if (rc)
		return ERR_PTR(rc);
	return cxlmd;

err:
	/*
	 * The cdev was briefly live, shutdown any ioctl operations that
	 * saw that state.
	 */
	cxl_memdev_shutdown(dev);
	put_device(dev);
	return ERR_PTR(rc);
}
EXPORT_SYMBOL_NS_GPL(devm_cxl_add_memdev, CXL);

__init int cxl_memdev_init(void)
{
	dev_t devt;
	int rc;

	rc = alloc_chrdev_region(&devt, 0, CXL_MEM_MAX_DEVS, "cxl");
	if (rc)
		return rc;

	cxl_mem_major = MAJOR(devt);

	return 0;
}

void cxl_memdev_exit(void)
{
	unregister_chrdev_region(MKDEV(cxl_mem_major, 0), CXL_MEM_MAX_DEVS);
}<|MERGE_RESOLUTION|>--- conflicted
+++ resolved
@@ -136,41 +136,13 @@
 
 /**
  * set_exclusive_cxl_commands() - atomically disable user cxl commands
-<<<<<<< HEAD
- * @cxlm: cxl_mem instance to modify
-=======
  * @cxlds: The device state to operate on
->>>>>>> 754e0b0e
  * @cmds: bitmap of commands to mark exclusive
  *
  * Grab the cxl_memdev_rwsem in write mode to flush in-flight
  * invocations of the ioctl path and then disable future execution of
  * commands with the command ids set in @cmds.
  */
-<<<<<<< HEAD
-void set_exclusive_cxl_commands(struct cxl_mem *cxlm, unsigned long *cmds)
-{
-	down_write(&cxl_memdev_rwsem);
-	bitmap_or(cxlm->exclusive_cmds, cxlm->exclusive_cmds, cmds,
-		  CXL_MEM_COMMAND_ID_MAX);
-	up_write(&cxl_memdev_rwsem);
-}
-EXPORT_SYMBOL_GPL(set_exclusive_cxl_commands);
-
-/**
- * clear_exclusive_cxl_commands() - atomically enable user cxl commands
- * @cxlm: cxl_mem instance to modify
- * @cmds: bitmap of commands to mark available for userspace
- */
-void clear_exclusive_cxl_commands(struct cxl_mem *cxlm, unsigned long *cmds)
-{
-	down_write(&cxl_memdev_rwsem);
-	bitmap_andnot(cxlm->exclusive_cmds, cxlm->exclusive_cmds, cmds,
-		      CXL_MEM_COMMAND_ID_MAX);
-	up_write(&cxl_memdev_rwsem);
-}
-EXPORT_SYMBOL_GPL(clear_exclusive_cxl_commands);
-=======
 void set_exclusive_cxl_commands(struct cxl_dev_state *cxlds, unsigned long *cmds)
 {
 	down_write(&cxl_memdev_rwsem);
@@ -193,18 +165,13 @@
 	up_write(&cxl_memdev_rwsem);
 }
 EXPORT_SYMBOL_NS_GPL(clear_exclusive_cxl_commands, CXL);
->>>>>>> 754e0b0e
 
 static void cxl_memdev_shutdown(struct device *dev)
 {
 	struct cxl_memdev *cxlmd = to_cxl_memdev(dev);
 
 	down_write(&cxl_memdev_rwsem);
-<<<<<<< HEAD
-	cxlmd->cxlm = NULL;
-=======
 	cxlmd->cxlds = NULL;
->>>>>>> 754e0b0e
 	up_write(&cxl_memdev_rwsem);
 }
 
@@ -237,11 +204,7 @@
 
 	dev = &cxlmd->dev;
 	device_initialize(dev);
-<<<<<<< HEAD
-	dev->parent = cxlm->dev;
-=======
 	dev->parent = cxlds->dev;
->>>>>>> 754e0b0e
 	dev->bus = &cxl_bus_type;
 	dev->devt = MKDEV(cxl_mem_major, cxlmd->id);
 	dev->type = &cxl_memdev_type;
@@ -276,11 +239,7 @@
 	int rc = -ENXIO;
 
 	down_read(&cxl_memdev_rwsem);
-<<<<<<< HEAD
-	if (cxlmd->cxlm)
-=======
 	if (cxlmd->cxlds)
->>>>>>> 754e0b0e
 		rc = __cxl_memdev_ioctl(cxlmd, cmd, arg);
 	up_read(&cxl_memdev_rwsem);
 
@@ -317,23 +276,14 @@
 	.llseek = noop_llseek,
 };
 
-<<<<<<< HEAD
-struct cxl_memdev *
-devm_cxl_add_memdev(struct cxl_mem *cxlm)
-=======
 struct cxl_memdev *devm_cxl_add_memdev(struct cxl_dev_state *cxlds)
->>>>>>> 754e0b0e
 {
 	struct cxl_memdev *cxlmd;
 	struct device *dev;
 	struct cdev *cdev;
 	int rc;
 
-<<<<<<< HEAD
-	cxlmd = cxl_memdev_alloc(cxlm, &cxl_memdev_fops);
-=======
 	cxlmd = cxl_memdev_alloc(cxlds, &cxl_memdev_fops);
->>>>>>> 754e0b0e
 	if (IS_ERR(cxlmd))
 		return cxlmd;
 
@@ -353,11 +303,7 @@
 	if (rc)
 		goto err;
 
-<<<<<<< HEAD
-	rc = devm_add_action_or_reset(cxlm->dev, cxl_memdev_unregister, cxlmd);
-=======
 	rc = devm_add_action_or_reset(cxlds->dev, cxl_memdev_unregister, cxlmd);
->>>>>>> 754e0b0e
 	if (rc)
 		return ERR_PTR(rc);
 	return cxlmd;
