--- conflicted
+++ resolved
@@ -422,12 +422,7 @@
 	if (!amdgpu_sriov_vf(adev))
 		base = mmhub_v1_0_get_fb_location(adev);
 	amdgpu_vram_location(adev, &adev->mc, base);
-<<<<<<< HEAD
-	adev->mc.gtt_base_align = 0;
-	amdgpu_gtt_location(adev, mc);
-=======
 	amdgpu_gart_location(adev, mc);
->>>>>>> bb176f67
 	/* base offset of vram pages */
 	if (adev->flags & AMD_IS_APU)
 		adev->vm_manager.vram_base_offset = gfxhub_v1_0_get_mc_fb_offset(adev);
@@ -449,43 +444,6 @@
 	u32 tmp;
 	int chansize, numchan;
 
-<<<<<<< HEAD
-	/* hbm memory channel size */
-	chansize = 128;
-
-	tmp = RREG32_SOC15(DF, 0, mmDF_CS_AON0_DramBaseAddress0);
-	tmp &= DF_CS_AON0_DramBaseAddress0__IntLvNumChan_MASK;
-	tmp >>= DF_CS_AON0_DramBaseAddress0__IntLvNumChan__SHIFT;
-	switch (tmp) {
-	case 0:
-	default:
-		numchan = 1;
-		break;
-	case 1:
-		numchan = 2;
-		break;
-	case 2:
-		numchan = 0;
-		break;
-	case 3:
-		numchan = 4;
-		break;
-	case 4:
-		numchan = 0;
-		break;
-	case 5:
-		numchan = 8;
-		break;
-	case 6:
-		numchan = 0;
-		break;
-	case 7:
-		numchan = 16;
-		break;
-	case 8:
-		numchan = 2;
-		break;
-=======
 	adev->mc.vram_width = amdgpu_atomfirmware_get_vram_width(adev);
 	if (!adev->mc.vram_width) {
 		/* hbm memory channel size */
@@ -525,7 +483,6 @@
 			break;
 		}
 		adev->mc.vram_width = numchan * chansize;
->>>>>>> bb176f67
 	}
 
 	/* Could aper size report 0 ? */
@@ -691,14 +648,6 @@
 	adev->vm_manager.id_mgr[AMDGPU_GFXHUB].num_ids = AMDGPU_NUM_OF_VMIDS;
 	adev->vm_manager.id_mgr[AMDGPU_MMHUB].num_ids = AMDGPU_NUM_OF_VMIDS;
 
-<<<<<<< HEAD
-	/* TODO: fix num_level for APU when updating vm size and block size */
-	if (adev->flags & AMD_IS_APU)
-		adev->vm_manager.num_level = 1;
-	else
-		adev->vm_manager.num_level = 3;
-=======
->>>>>>> bb176f67
 	amdgpu_vm_manager_init(adev);
 
 	return 0;
