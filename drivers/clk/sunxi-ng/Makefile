# Common objects
lib-$(CONFIG_SUNXI_CCU)		+= ccu_common.o
<<<<<<< HEAD
=======
lib-$(CONFIG_SUNXI_CCU)		+= ccu_mmc_timing.o
>>>>>>> bb176f67
lib-$(CONFIG_SUNXI_CCU)		+= ccu_reset.o

# Base clock types
lib-$(CONFIG_SUNXI_CCU)		+= ccu_div.o
lib-$(CONFIG_SUNXI_CCU)		+= ccu_frac.o
lib-$(CONFIG_SUNXI_CCU)		+= ccu_gate.o
lib-$(CONFIG_SUNXI_CCU)		+= ccu_mux.o
lib-$(CONFIG_SUNXI_CCU)		+= ccu_mult.o
lib-$(CONFIG_SUNXI_CCU)		+= ccu_phase.o

# Multi-factor clocks
lib-$(CONFIG_SUNXI_CCU)		+= ccu_nk.o
lib-$(CONFIG_SUNXI_CCU)		+= ccu_nkm.o
lib-$(CONFIG_SUNXI_CCU)		+= ccu_nkmp.o
lib-$(CONFIG_SUNXI_CCU)		+= ccu_nm.o
lib-$(CONFIG_SUNXI_CCU)		+= ccu_mp.o

# SoC support
obj-$(CONFIG_SUN50I_A64_CCU)	+= ccu-sun50i-a64.o
obj-$(CONFIG_SUN4I_A10_CCU)	+= ccu-sun4i-a10.o
obj-$(CONFIG_SUN5I_CCU)		+= ccu-sun5i.o
obj-$(CONFIG_SUN6I_A31_CCU)	+= ccu-sun6i-a31.o
obj-$(CONFIG_SUN8I_A23_CCU)	+= ccu-sun8i-a23.o
obj-$(CONFIG_SUN8I_A33_CCU)	+= ccu-sun8i-a33.o
obj-$(CONFIG_SUN8I_A83T_CCU)	+= ccu-sun8i-a83t.o
obj-$(CONFIG_SUN8I_H3_CCU)	+= ccu-sun8i-h3.o
obj-$(CONFIG_SUN8I_V3S_CCU)	+= ccu-sun8i-v3s.o
obj-$(CONFIG_SUN8I_DE2_CCU)	+= ccu-sun8i-de2.o
obj-$(CONFIG_SUN8I_R_CCU)	+= ccu-sun8i-r.o
obj-$(CONFIG_SUN8I_R40_CCU)	+= ccu-sun8i-r40.o
obj-$(CONFIG_SUN9I_A80_CCU)	+= ccu-sun9i-a80.o
obj-$(CONFIG_SUN9I_A80_CCU)	+= ccu-sun9i-a80-de.o
obj-$(CONFIG_SUN9I_A80_CCU)	+= ccu-sun9i-a80-usb.o

# The lib-y file goals is supposed to work only in arch/*/lib or lib/. In our
# case, we want to use that goal, but even though lib.a will be properly
# generated, it will not be linked in, eventually resulting in a linker error
# for missing symbols.
#
# We can work around that by explicitly adding lib.a to the obj-y goal. This is
# an undocumented behaviour, but works well for now.
obj-$(CONFIG_SUNXI_CCU)		+= lib.a<|MERGE_RESOLUTION|>--- conflicted
+++ resolved
@@ -1,9 +1,6 @@
 # Common objects
 lib-$(CONFIG_SUNXI_CCU)		+= ccu_common.o
-<<<<<<< HEAD
-=======
 lib-$(CONFIG_SUNXI_CCU)		+= ccu_mmc_timing.o
->>>>>>> bb176f67
 lib-$(CONFIG_SUNXI_CCU)		+= ccu_reset.o
 
 # Base clock types
