--- conflicted
+++ resolved
@@ -522,11 +522,7 @@
 	 */
 	if (skb_linearize(skb))
 		return -EAGAIN;
-<<<<<<< HEAD
-	num_sge = skb_to_sgvec(skb, msg->sg.data, 0, skb->len);
-=======
 	num_sge = skb_to_sgvec(skb, msg->sg.data, off, len);
->>>>>>> df0cc57e
 	if (unlikely(num_sge < 0))
 		return num_sge;
 
@@ -568,11 +564,7 @@
 	 * into user buffers.
 	 */
 	skb_set_owner_r(skb, sk);
-<<<<<<< HEAD
-	err = sk_psock_skb_ingress_enqueue(skb, psock, sk, msg);
-=======
 	err = sk_psock_skb_ingress_enqueue(skb, off, len, psock, sk, msg);
->>>>>>> df0cc57e
 	if (err < 0)
 		kfree(msg);
 	return err;
@@ -593,11 +585,7 @@
 		return -EAGAIN;
 	sk_msg_init(msg);
 	skb_set_owner_r(skb, sk);
-<<<<<<< HEAD
-	err = sk_psock_skb_ingress_enqueue(skb, psock, sk, msg);
-=======
 	err = sk_psock_skb_ingress_enqueue(skb, off, len, psock, sk, msg);
->>>>>>> df0cc57e
 	if (err < 0)
 		kfree(msg);
 	return err;
@@ -612,22 +600,6 @@
 		return skb_send_sock(psock->sk, skb, off, len);
 	}
 	return sk_psock_skb_ingress(psock, skb, off, len);
-}
-
-static void sk_psock_skb_state(struct sk_psock *psock,
-			       struct sk_psock_work_state *state,
-			       struct sk_buff *skb,
-			       int len, int off)
-{
-	spin_lock_bh(&psock->ingress_lock);
-	if (sk_psock_test_state(psock, SK_PSOCK_TX_ENABLED)) {
-		state->skb = skb;
-		state->len = len;
-		state->off = off;
-	} else {
-		sock_drop(psock->sk, skb);
-	}
-	spin_unlock_bh(&psock->ingress_lock);
 }
 
 static void sk_psock_skb_state(struct sk_psock *psock,
@@ -915,10 +887,7 @@
 	 * return code, but then didn't set a redirect interface.
 	 */
 	if (unlikely(!sk_other)) {
-<<<<<<< HEAD
-=======
 		skb_bpf_redirect_clear(skb);
->>>>>>> df0cc57e
 		sock_drop(from->sk, skb);
 		return -EIO;
 	}
@@ -986,10 +955,7 @@
 {
 	struct sock *sk_other;
 	int err = 0;
-<<<<<<< HEAD
-=======
 	u32 len, off;
->>>>>>> df0cc57e
 
 	switch (verdict) {
 	case __SK_PASS:
