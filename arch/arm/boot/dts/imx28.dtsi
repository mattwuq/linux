/*
 * Copyright 2012 Freescale Semiconductor, Inc.
 *
 * The code contained herein is licensed under the GNU General Public
 * License. You may obtain a copy of the GNU General Public License
 * Version 2 or later at the following locations:
 *
 * http://www.opensource.org/licenses/gpl-license.html
 * http://www.gnu.org/copyleft/gpl.html
 */

/include/ "skeleton.dtsi"

/ {
	interrupt-parent = <&icoll>;

	aliases {
		gpio0 = &gpio0;
		gpio1 = &gpio1;
		gpio2 = &gpio2;
		gpio3 = &gpio3;
		gpio4 = &gpio4;
		saif0 = &saif0;
		saif1 = &saif1;
		serial0 = &auart0;
		serial1 = &auart1;
		serial2 = &auart2;
		serial3 = &auart3;
		serial4 = &auart4;
	};

	cpus {
		cpu@0 {
			compatible = "arm,arm926ejs";
		};
	};

	apb@80000000 {
		compatible = "simple-bus";
		#address-cells = <1>;
		#size-cells = <1>;
		reg = <0x80000000 0x80000>;
		ranges;

		apbh@80000000 {
			compatible = "simple-bus";
			#address-cells = <1>;
			#size-cells = <1>;
			reg = <0x80000000 0x3c900>;
			ranges;

			icoll: interrupt-controller@80000000 {
				compatible = "fsl,imx28-icoll", "fsl,mxs-icoll";
				interrupt-controller;
				#interrupt-cells = <1>;
				reg = <0x80000000 0x2000>;
			};

			hsadc@80002000 {
				reg = <0x80002000 0x2000>;
				interrupts = <13 87>;
				status = "disabled";
			};

			dma-apbh@80004000 {
				compatible = "fsl,imx28-dma-apbh";
				reg = <0x80004000 0x2000>;
			};

			perfmon@80006000 {
				reg = <0x80006000 0x800>;
				interrupts = <27>;
				status = "disabled";
			};

			gpmi-nand@8000c000 {
				compatible = "fsl,imx28-gpmi-nand";
				#address-cells = <1>;
				#size-cells = <1>;
<<<<<<< HEAD
				reg = <0x8000c000 2000>, <0x8000a000 2000>;
=======
				reg = <0x8000c000 0x2000>, <0x8000a000 0x2000>;
>>>>>>> 985b11fa
				reg-names = "gpmi-nand", "bch";
				interrupts = <88>, <41>;
				interrupt-names = "gpmi-dma", "bch";
				fsl,gpmi-dma-channel = <4>;
				status = "disabled";
			};

			ssp0: ssp@80010000 {
				reg = <0x80010000 0x2000>;
				interrupts = <96 82>;
				fsl,ssp-dma-channel = <0>;
				status = "disabled";
			};

			ssp1: ssp@80012000 {
				reg = <0x80012000 0x2000>;
				interrupts = <97 83>;
				fsl,ssp-dma-channel = <1>;
				status = "disabled";
			};

			ssp2: ssp@80014000 {
				reg = <0x80014000 0x2000>;
				interrupts = <98 84>;
				fsl,ssp-dma-channel = <2>;
				status = "disabled";
			};

			ssp3: ssp@80016000 {
				reg = <0x80016000 0x2000>;
				interrupts = <99 85>;
				fsl,ssp-dma-channel = <3>;
				status = "disabled";
			};

			pinctrl@80018000 {
				#address-cells = <1>;
				#size-cells = <0>;
				compatible = "fsl,imx28-pinctrl", "simple-bus";
				reg = <0x80018000 0x2000>;

				gpio0: gpio@0 {
					compatible = "fsl,imx28-gpio", "fsl,mxs-gpio";
					interrupts = <127>;
					gpio-controller;
					#gpio-cells = <2>;
					interrupt-controller;
					#interrupt-cells = <2>;
				};

				gpio1: gpio@1 {
					compatible = "fsl,imx28-gpio", "fsl,mxs-gpio";
					interrupts = <126>;
					gpio-controller;
					#gpio-cells = <2>;
					interrupt-controller;
					#interrupt-cells = <2>;
				};

				gpio2: gpio@2 {
					compatible = "fsl,imx28-gpio", "fsl,mxs-gpio";
					interrupts = <125>;
					gpio-controller;
					#gpio-cells = <2>;
					interrupt-controller;
					#interrupt-cells = <2>;
				};

				gpio3: gpio@3 {
					compatible = "fsl,imx28-gpio", "fsl,mxs-gpio";
					interrupts = <124>;
					gpio-controller;
					#gpio-cells = <2>;
					interrupt-controller;
					#interrupt-cells = <2>;
				};

				gpio4: gpio@4 {
					compatible = "fsl,imx28-gpio", "fsl,mxs-gpio";
					interrupts = <123>;
					gpio-controller;
					#gpio-cells = <2>;
					interrupt-controller;
					#interrupt-cells = <2>;
				};

				duart_pins_a: duart@0 {
					reg = <0>;
					fsl,pinmux-ids = <
						0x3102 /* MX28_PAD_PWM0__DUART_RX */
						0x3112 /* MX28_PAD_PWM1__DUART_TX */
					>;
					fsl,drive-strength = <0>;
					fsl,voltage = <1>;
					fsl,pull-up = <0>;
				};

				duart_pins_b: duart@1 {
					reg = <1>;
					fsl,pinmux-ids = <
						0x3022 /* MX28_PAD_AUART0_CTS__DUART_RX */
						0x3032 /* MX28_PAD_AUART0_RTS__DUART_TX */
					>;
					fsl,drive-strength = <0>;
					fsl,voltage = <1>;
					fsl,pull-up = <0>;
				};

				duart_4pins_a: duart-4pins@0 {
					reg = <0>;
					fsl,pinmux-ids = <
						0x3022 /* MX28_PAD_AUART0_CTS__DUART_RX */
						0x3032 /* MX28_PAD_AUART0_RTS__DUART_TX */
						0x3002 /* MX28_PAD_AUART0_RX__DUART_CTS */
						0x3012 /* MX28_PAD_AUART0_TX__DUART_RTS */
					>;
					fsl,drive-strength = <0>;
					fsl,voltage = <1>;
					fsl,pull-up = <0>;
				};

				gpmi_pins_a: gpmi-nand@0 {
					reg = <0>;
					fsl,pinmux-ids = <
						0x0000 /* MX28_PAD_GPMI_D00__GPMI_D0 */
						0x0010 /* MX28_PAD_GPMI_D01__GPMI_D1 */
						0x0020 /* MX28_PAD_GPMI_D02__GPMI_D2 */
						0x0030 /* MX28_PAD_GPMI_D03__GPMI_D3 */
						0x0040 /* MX28_PAD_GPMI_D04__GPMI_D4 */
						0x0050 /* MX28_PAD_GPMI_D05__GPMI_D5 */
						0x0060 /* MX28_PAD_GPMI_D06__GPMI_D6 */
						0x0070 /* MX28_PAD_GPMI_D07__GPMI_D7 */
						0x0100 /* MX28_PAD_GPMI_CE0N__GPMI_CE0N */
						0x0140 /* MX28_PAD_GPMI_RDY0__GPMI_READY0 */
						0x0180 /* MX28_PAD_GPMI_RDN__GPMI_RDN */
						0x0190 /* MX28_PAD_GPMI_WRN__GPMI_WRN */
						0x01a0 /* MX28_PAD_GPMI_ALE__GPMI_ALE */
						0x01b0 /* MX28_PAD_GPMI_CLE__GPMI_CLE */
						0x01c0 /* MX28_PAD_GPMI_RESETN__GPMI_RESETN */
					>;
					fsl,drive-strength = <0>;
					fsl,voltage = <1>;
					fsl,pull-up = <0>;
				};

				gpmi_status_cfg: gpmi-status-cfg {
					fsl,pinmux-ids = <
						0x0180 /* MX28_PAD_GPMI_RDN__GPMI_RDN */
						0x0190 /* MX28_PAD_GPMI_WRN__GPMI_WRN */
						0x01c0 /* MX28_PAD_GPMI_RESETN__GPMI_RESETN */
					>;
					fsl,drive-strength = <2>;
				};

				auart0_pins_a: auart0@0 {
					reg = <0>;
					fsl,pinmux-ids = <
						0x3000 /* MX28_PAD_AUART0_RX__AUART0_RX */
						0x3010 /* MX28_PAD_AUART0_TX__AUART0_TX */
						0x3020 /* MX28_PAD_AUART0_CTS__AUART0_CTS */
						0x3030 /* MX28_PAD_AUART0_RTS__AUART0_RTS */
					>;
					fsl,drive-strength = <0>;
					fsl,voltage = <1>;
					fsl,pull-up = <0>;
				};

				auart0_2pins_a: auart0-2pins@0 {
					reg = <0>;
					fsl,pinmux-ids = <
						0x3000 /* MX28_PAD_AUART0_RX__AUART0_RX */
						0x3010 /* MX28_PAD_AUART0_TX__AUART0_TX */
					>;
					fsl,drive-strength = <0>;
					fsl,voltage = <1>;
					fsl,pull-up = <0>;
				};

				auart1_pins_a: auart1@0 {
					reg = <0>;
					fsl,pinmux-ids = <
						0x3040 /* MX28_PAD_AUART1_RX__AUART1_RX */
						0x3050 /* MX28_PAD_AUART1_TX__AUART1_TX */
						0x3060 /* MX28_PAD_AUART1_CTS__AUART1_CTS */
						0x3070 /* MX28_PAD_AUART1_RTS__AUART1_RTS */
					>;
					fsl,drive-strength = <0>;
					fsl,voltage = <1>;
					fsl,pull-up = <0>;
				};

				auart1_2pins_a: auart1-2pins@0 {
					reg = <0>;
					fsl,pinmux-ids = <
						0x3040 /* MX28_PAD_AUART1_RX__AUART1_RX */
						0x3050 /* MX28_PAD_AUART1_TX__AUART1_TX */
					>;
					fsl,drive-strength = <0>;
					fsl,voltage = <1>;
					fsl,pull-up = <0>;
				};

				auart2_2pins_a: auart2-2pins@0 {
					reg = <0>;
					fsl,pinmux-ids = <
						0x2101 /* MX28_PAD_SSP2_SCK__AUART2_RX */
						0x2111 /* MX28_PAD_SSP2_MOSI__AUART2_TX */
					>;
					fsl,drive-strength = <0>;
					fsl,voltage = <1>;
					fsl,pull-up = <0>;
				};

				auart3_pins_a: auart3@0 {
					reg = <0>;
					fsl,pinmux-ids = <
						0x30c0 /* MX28_PAD_AUART3_RX__AUART3_RX */
						0x30d0 /* MX28_PAD_AUART3_TX__AUART3_TX */
						0x30e0 /* MX28_PAD_AUART3_CTS__AUART3_CTS */
						0x30f0 /* MX28_PAD_AUART3_RTS__AUART3_RTS */
					>;
					fsl,drive-strength = <0>;
					fsl,voltage = <1>;
					fsl,pull-up = <0>;
				};

				auart3_2pins_a: auart3-2pins@0 {
					reg = <0>;
					fsl,pinmux-ids = <
						0x2121 /* MX28_PAD_SSP2_MISO__AUART3_RX */
						0x2131 /* MX28_PAD_SSP2_SS0__AUART3_TX */
					>;
					fsl,drive-strength = <0>;
					fsl,voltage = <1>;
					fsl,pull-up = <0>;
				};

				mac0_pins_a: mac0@0 {
					reg = <0>;
					fsl,pinmux-ids = <
						0x4000 /* MX28_PAD_ENET0_MDC__ENET0_MDC */
						0x4010 /* MX28_PAD_ENET0_MDIO__ENET0_MDIO */
						0x4020 /* MX28_PAD_ENET0_RX_EN__ENET0_RX_EN */
						0x4030 /* MX28_PAD_ENET0_RXD0__ENET0_RXD0 */
						0x4040 /* MX28_PAD_ENET0_RXD1__ENET0_RXD1 */
						0x4060 /* MX28_PAD_ENET0_TX_EN__ENET0_TX_EN */
						0x4070 /* MX28_PAD_ENET0_TXD0__ENET0_TXD0 */
						0x4080 /* MX28_PAD_ENET0_TXD1__ENET0_TXD1 */
						0x4100 /* MX28_PAD_ENET_CLK__CLKCTRL_ENET */
					>;
					fsl,drive-strength = <1>;
					fsl,voltage = <1>;
					fsl,pull-up = <1>;
				};

				mac1_pins_a: mac1@0 {
					reg = <0>;
					fsl,pinmux-ids = <
						0x40f1 /* MX28_PAD_ENET0_CRS__ENET1_RX_EN */
						0x4091 /* MX28_PAD_ENET0_RXD2__ENET1_RXD0 */
						0x40a1 /* MX28_PAD_ENET0_RXD3__ENET1_RXD1 */
						0x40e1 /* MX28_PAD_ENET0_COL__ENET1_TX_EN */
						0x40b1 /* MX28_PAD_ENET0_TXD2__ENET1_TXD0 */
						0x40c1 /* MX28_PAD_ENET0_TXD3__ENET1_TXD1 */
					>;
					fsl,drive-strength = <1>;
					fsl,voltage = <1>;
					fsl,pull-up = <1>;
				};

				mmc0_8bit_pins_a: mmc0-8bit@0 {
					reg = <0>;
					fsl,pinmux-ids = <
						0x2000 /* MX28_PAD_SSP0_DATA0__SSP0_D0 */
						0x2010 /* MX28_PAD_SSP0_DATA1__SSP0_D1 */
						0x2020 /* MX28_PAD_SSP0_DATA2__SSP0_D2 */
						0x2030 /* MX28_PAD_SSP0_DATA3__SSP0_D3 */
						0x2040 /* MX28_PAD_SSP0_DATA4__SSP0_D4 */
						0x2050 /* MX28_PAD_SSP0_DATA5__SSP0_D5 */
						0x2060 /* MX28_PAD_SSP0_DATA6__SSP0_D6 */
						0x2070 /* MX28_PAD_SSP0_DATA7__SSP0_D7 */
						0x2080 /* MX28_PAD_SSP0_CMD__SSP0_CMD */
						0x2090 /* MX28_PAD_SSP0_DETECT__SSP0_CARD_DETECT */
						0x20a0 /* MX28_PAD_SSP0_SCK__SSP0_SCK */
					>;
					fsl,drive-strength = <1>;
					fsl,voltage = <1>;
					fsl,pull-up = <1>;
				};

				mmc0_4bit_pins_a: mmc0-4bit@0 {
					reg = <0>;
					fsl,pinmux-ids = <
						0x2000 /* MX28_PAD_SSP0_DATA0__SSP0_D0 */
						0x2010 /* MX28_PAD_SSP0_DATA1__SSP0_D1 */
						0x2020 /* MX28_PAD_SSP0_DATA2__SSP0_D2 */
						0x2030 /* MX28_PAD_SSP0_DATA3__SSP0_D3 */
						0x2080 /* MX28_PAD_SSP0_CMD__SSP0_CMD */
						0x2090 /* MX28_PAD_SSP0_DETECT__SSP0_CARD_DETECT */
						0x20a0 /* MX28_PAD_SSP0_SCK__SSP0_SCK */
					>;
					fsl,drive-strength = <1>;
					fsl,voltage = <1>;
					fsl,pull-up = <1>;
				};

				mmc0_cd_cfg: mmc0-cd-cfg {
					fsl,pinmux-ids = <
						0x2090 /* MX28_PAD_SSP0_DETECT__SSP0_CARD_DETECT */
					>;
					fsl,pull-up = <0>;
				};

				mmc0_sck_cfg: mmc0-sck-cfg {
					fsl,pinmux-ids = <
						0x20a0 /* MX28_PAD_SSP0_SCK__SSP0_SCK */
					>;
					fsl,drive-strength = <2>;
					fsl,pull-up = <0>;
				};

				i2c0_pins_a: i2c0@0 {
					reg = <0>;
					fsl,pinmux-ids = <
						0x3180 /* MX28_PAD_I2C0_SCL__I2C0_SCL */
						0x3190 /* MX28_PAD_I2C0_SDA__I2C0_SDA */
					>;
					fsl,drive-strength = <1>;
					fsl,voltage = <1>;
					fsl,pull-up = <1>;
				};

				saif0_pins_a: saif0@0 {
					reg = <0>;
					fsl,pinmux-ids = <
						0x3140 /* MX28_PAD_SAIF0_MCLK__SAIF0_MCLK */
						0x3150 /* MX28_PAD_SAIF0_LRCLK__SAIF0_LRCLK */
						0x3160 /* MX28_PAD_SAIF0_BITCLK__SAIF0_BITCLK */
						0x3170 /* MX28_PAD_SAIF0_SDATA0__SAIF0_SDATA0 */
					>;
					fsl,drive-strength = <2>;
					fsl,voltage = <1>;
					fsl,pull-up = <1>;
				};

				saif1_pins_a: saif1@0 {
					reg = <0>;
					fsl,pinmux-ids = <
						0x31a0 /* MX28_PAD_SAIF1_SDATA0__SAIF1_SDATA0 */
					>;
					fsl,drive-strength = <2>;
					fsl,voltage = <1>;
					fsl,pull-up = <1>;
				};

				pwm0_pins_a: pwm0@0 {
					reg = <0>;
					fsl,pinmux-ids = <
						0x3100 /* MX28_PAD_PWM0__PWM_0 */
					>;
					fsl,drive-strength = <0>;
					fsl,voltage = <1>;
					fsl,pull-up = <0>;
				};

				pwm2_pins_a: pwm2@0 {
					reg = <0>;
					fsl,pinmux-ids = <
						0x3120 /* MX28_PAD_PWM2__PWM_2 */
					>;
					fsl,drive-strength = <0>;
					fsl,voltage = <1>;
					fsl,pull-up = <0>;
				};

				lcdif_24bit_pins_a: lcdif-24bit@0 {
					reg = <0>;
					fsl,pinmux-ids = <
						0x1000 /* MX28_PAD_LCD_D00__LCD_D0 */
						0x1010 /* MX28_PAD_LCD_D01__LCD_D1 */
						0x1020 /* MX28_PAD_LCD_D02__LCD_D2 */
						0x1030 /* MX28_PAD_LCD_D03__LCD_D3 */
						0x1040 /* MX28_PAD_LCD_D04__LCD_D4 */
						0x1050 /* MX28_PAD_LCD_D05__LCD_D5 */
						0x1060 /* MX28_PAD_LCD_D06__LCD_D6 */
						0x1070 /* MX28_PAD_LCD_D07__LCD_D7 */
						0x1080 /* MX28_PAD_LCD_D08__LCD_D8 */
						0x1090 /* MX28_PAD_LCD_D09__LCD_D9 */
						0x10a0 /* MX28_PAD_LCD_D10__LCD_D10 */
						0x10b0 /* MX28_PAD_LCD_D11__LCD_D11 */
						0x10c0 /* MX28_PAD_LCD_D12__LCD_D12 */
						0x10d0 /* MX28_PAD_LCD_D13__LCD_D13 */
						0x10e0 /* MX28_PAD_LCD_D14__LCD_D14 */
						0x10f0 /* MX28_PAD_LCD_D15__LCD_D15 */
						0x1100 /* MX28_PAD_LCD_D16__LCD_D16 */
						0x1110 /* MX28_PAD_LCD_D17__LCD_D17 */
						0x1120 /* MX28_PAD_LCD_D18__LCD_D18 */
						0x1130 /* MX28_PAD_LCD_D19__LCD_D19 */
						0x1140 /* MX28_PAD_LCD_D20__LCD_D20 */
						0x1150 /* MX28_PAD_LCD_D21__LCD_D21 */
						0x1160 /* MX28_PAD_LCD_D22__LCD_D22 */
						0x1170 /* MX28_PAD_LCD_D23__LCD_D23 */
					>;
					fsl,drive-strength = <0>;
					fsl,voltage = <1>;
					fsl,pull-up = <0>;
				};

				can0_pins_a: can0@0 {
					reg = <0>;
					fsl,pinmux-ids = <
						0x0161 /* MX28_PAD_GPMI_RDY2__CAN0_TX */
						0x0171 /* MX28_PAD_GPMI_RDY3__CAN0_RX */
					>;
					fsl,drive-strength = <0>;
					fsl,voltage = <1>;
					fsl,pull-up = <0>;
				};

				can1_pins_a: can1@0 {
					reg = <0>;
					fsl,pinmux-ids = <
						0x0121 /* MX28_PAD_GPMI_CE2N__CAN1_TX */
						0x0131 /* MX28_PAD_GPMI_CE3N__CAN1_RX */
					>;
					fsl,drive-strength = <0>;
					fsl,voltage = <1>;
					fsl,pull-up = <0>;
				};
			};

			digctl@8001c000 {
				reg = <0x8001c000 0x2000>;
				interrupts = <89>;
				status = "disabled";
			};

			etm@80022000 {
				reg = <0x80022000 0x2000>;
				status = "disabled";
			};

			dma-apbx@80024000 {
				compatible = "fsl,imx28-dma-apbx";
				reg = <0x80024000 0x2000>;
			};

			dcp@80028000 {
				reg = <0x80028000 0x2000>;
				interrupts = <52 53 54>;
				status = "disabled";
			};

			pxp@8002a000 {
				reg = <0x8002a000 0x2000>;
				interrupts = <39>;
				status = "disabled";
			};

			ocotp@8002c000 {
				reg = <0x8002c000 0x2000>;
				status = "disabled";
			};

			axi-ahb@8002e000 {
				reg = <0x8002e000 0x2000>;
				status = "disabled";
			};

			lcdif@80030000 {
				compatible = "fsl,imx28-lcdif";
<<<<<<< HEAD
				reg = <0x80030000 2000>;
=======
				reg = <0x80030000 0x2000>;
>>>>>>> 985b11fa
				interrupts = <38 86>;
				status = "disabled";
			};

			can0: can@80032000 {
				compatible = "fsl,imx28-flexcan", "fsl,p1010-flexcan";
<<<<<<< HEAD
				reg = <0x80032000 2000>;
=======
				reg = <0x80032000 0x2000>;
>>>>>>> 985b11fa
				interrupts = <8>;
				status = "disabled";
			};

			can1: can@80034000 {
				compatible = "fsl,imx28-flexcan", "fsl,p1010-flexcan";
<<<<<<< HEAD
				reg = <0x80034000 2000>;
=======
				reg = <0x80034000 0x2000>;
>>>>>>> 985b11fa
				interrupts = <9>;
				status = "disabled";
			};

			simdbg@8003c000 {
				reg = <0x8003c000 0x200>;
				status = "disabled";
			};

			simgpmisel@8003c200 {
				reg = <0x8003c200 0x100>;
				status = "disabled";
			};

			simsspsel@8003c300 {
				reg = <0x8003c300 0x100>;
				status = "disabled";
			};

			simmemsel@8003c400 {
				reg = <0x8003c400 0x100>;
				status = "disabled";
			};

			gpiomon@8003c500 {
				reg = <0x8003c500 0x100>;
				status = "disabled";
			};

			simenet@8003c700 {
				reg = <0x8003c700 0x100>;
				status = "disabled";
			};

			armjtag@8003c800 {
				reg = <0x8003c800 0x100>;
				status = "disabled";
			};
                };

		apbx@80040000 {
			compatible = "simple-bus";
			#address-cells = <1>;
			#size-cells = <1>;
			reg = <0x80040000 0x40000>;
			ranges;

			clkctl@80040000 {
				reg = <0x80040000 0x2000>;
				status = "disabled";
			};

			saif0: saif@80042000 {
				compatible = "fsl,imx28-saif";
				reg = <0x80042000 0x2000>;
				interrupts = <59 80>;
				fsl,saif-dma-channel = <4>;
				status = "disabled";
			};

			power@80044000 {
				reg = <0x80044000 0x2000>;
				status = "disabled";
			};

			saif1: saif@80046000 {
				compatible = "fsl,imx28-saif";
				reg = <0x80046000 0x2000>;
				interrupts = <58 81>;
				fsl,saif-dma-channel = <5>;
				status = "disabled";
			};

			lradc@80050000 {
				reg = <0x80050000 0x2000>;
				status = "disabled";
			};

			spdif@80054000 {
				reg = <0x80054000 0x2000>;
				interrupts = <45 66>;
				status = "disabled";
			};

			rtc@80056000 {
				compatible = "fsl,imx28-rtc", "fsl,stmp3xxx-rtc";
<<<<<<< HEAD
				reg = <0x80056000 2000>;
=======
				reg = <0x80056000 0x2000>;
>>>>>>> 985b11fa
				interrupts = <29>;
			};

			i2c0: i2c@80058000 {
				#address-cells = <1>;
				#size-cells = <0>;
				compatible = "fsl,imx28-i2c";
				reg = <0x80058000 0x2000>;
				interrupts = <111 68>;
				clock-frequency = <100000>;
				status = "disabled";
			};

			i2c1: i2c@8005a000 {
				#address-cells = <1>;
				#size-cells = <0>;
				compatible = "fsl,imx28-i2c";
				reg = <0x8005a000 0x2000>;
				interrupts = <110 69>;
				clock-frequency = <100000>;
				status = "disabled";
			};

			pwm: pwm@80064000 {
				compatible = "fsl,imx28-pwm", "fsl,imx23-pwm";
<<<<<<< HEAD
				reg = <0x80064000 2000>;
=======
				reg = <0x80064000 0x2000>;
>>>>>>> 985b11fa
				#pwm-cells = <2>;
				fsl,pwm-number = <8>;
				status = "disabled";
			};

			timrot@80068000 {
				reg = <0x80068000 0x2000>;
				status = "disabled";
			};

			auart0: serial@8006a000 {
				compatible = "fsl,imx28-auart", "fsl,imx23-auart";
				reg = <0x8006a000 0x2000>;
				interrupts = <112 70 71>;
				status = "disabled";
			};

			auart1: serial@8006c000 {
				compatible = "fsl,imx28-auart", "fsl,imx23-auart";
				reg = <0x8006c000 0x2000>;
				interrupts = <113 72 73>;
				status = "disabled";
			};

			auart2: serial@8006e000 {
				compatible = "fsl,imx28-auart", "fsl,imx23-auart";
				reg = <0x8006e000 0x2000>;
				interrupts = <114 74 75>;
				status = "disabled";
			};

			auart3: serial@80070000 {
				compatible = "fsl,imx28-auart", "fsl,imx23-auart";
				reg = <0x80070000 0x2000>;
				interrupts = <115 76 77>;
				status = "disabled";
			};

			auart4: serial@80072000 {
				compatible = "fsl,imx28-auart", "fsl,imx23-auart";
				reg = <0x80072000 0x2000>;
				interrupts = <116 78 79>;
				status = "disabled";
			};

			duart: serial@80074000 {
				compatible = "arm,pl011", "arm,primecell";
				reg = <0x80074000 0x1000>;
				interrupts = <47>;
				status = "disabled";
			};

			usbphy0: usbphy@8007c000 {
				compatible = "fsl,imx28-usbphy", "fsl,imx23-usbphy";
				reg = <0x8007c000 0x2000>;
				status = "disabled";
			};

			usbphy1: usbphy@8007e000 {
				compatible = "fsl,imx28-usbphy", "fsl,imx23-usbphy";
				reg = <0x8007e000 0x2000>;
				status = "disabled";
			};
		};
	};

	ahb@80080000 {
		compatible = "simple-bus";
		#address-cells = <1>;
		#size-cells = <1>;
		reg = <0x80080000 0x80000>;
		ranges;

		usb0: usb@80080000 {
			compatible = "fsl,imx28-usb", "fsl,imx27-usb";
			reg = <0x80080000 0x10000>;
			interrupts = <93>;
			fsl,usbphy = <&usbphy0>;
			status = "disabled";
		};

		usb1: usb@80090000 {
			compatible = "fsl,imx28-usb", "fsl,imx27-usb";
			reg = <0x80090000 0x10000>;
			interrupts = <92>;
			fsl,usbphy = <&usbphy1>;
			status = "disabled";
		};

		dflpt@800c0000 {
			reg = <0x800c0000 0x10000>;
			status = "disabled";
		};

		mac0: ethernet@800f0000 {
			compatible = "fsl,imx28-fec";
			reg = <0x800f0000 0x4000>;
			interrupts = <101>;
			status = "disabled";
		};

		mac1: ethernet@800f4000 {
			compatible = "fsl,imx28-fec";
			reg = <0x800f4000 0x4000>;
			interrupts = <102>;
			status = "disabled";
		};

		switch@800f8000 {
			reg = <0x800f8000 0x8000>;
			status = "disabled";
		};

	};
};<|MERGE_RESOLUTION|>--- conflicted
+++ resolved
@@ -77,11 +77,7 @@
 				compatible = "fsl,imx28-gpmi-nand";
 				#address-cells = <1>;
 				#size-cells = <1>;
-<<<<<<< HEAD
-				reg = <0x8000c000 2000>, <0x8000a000 2000>;
-=======
 				reg = <0x8000c000 0x2000>, <0x8000a000 0x2000>;
->>>>>>> 985b11fa
 				reg-names = "gpmi-nand", "bch";
 				interrupts = <88>, <41>;
 				interrupt-names = "gpmi-dma", "bch";
@@ -553,33 +549,21 @@
 
 			lcdif@80030000 {
 				compatible = "fsl,imx28-lcdif";
-<<<<<<< HEAD
-				reg = <0x80030000 2000>;
-=======
 				reg = <0x80030000 0x2000>;
->>>>>>> 985b11fa
 				interrupts = <38 86>;
 				status = "disabled";
 			};
 
 			can0: can@80032000 {
 				compatible = "fsl,imx28-flexcan", "fsl,p1010-flexcan";
-<<<<<<< HEAD
-				reg = <0x80032000 2000>;
-=======
 				reg = <0x80032000 0x2000>;
->>>>>>> 985b11fa
 				interrupts = <8>;
 				status = "disabled";
 			};
 
 			can1: can@80034000 {
 				compatible = "fsl,imx28-flexcan", "fsl,p1010-flexcan";
-<<<<<<< HEAD
-				reg = <0x80034000 2000>;
-=======
 				reg = <0x80034000 0x2000>;
->>>>>>> 985b11fa
 				interrupts = <9>;
 				status = "disabled";
 			};
@@ -666,11 +650,7 @@
 
 			rtc@80056000 {
 				compatible = "fsl,imx28-rtc", "fsl,stmp3xxx-rtc";
-<<<<<<< HEAD
-				reg = <0x80056000 2000>;
-=======
 				reg = <0x80056000 0x2000>;
->>>>>>> 985b11fa
 				interrupts = <29>;
 			};
 
@@ -696,11 +676,7 @@
 
 			pwm: pwm@80064000 {
 				compatible = "fsl,imx28-pwm", "fsl,imx23-pwm";
-<<<<<<< HEAD
-				reg = <0x80064000 2000>;
-=======
 				reg = <0x80064000 0x2000>;
->>>>>>> 985b11fa
 				#pwm-cells = <2>;
 				fsl,pwm-number = <8>;
 				status = "disabled";
