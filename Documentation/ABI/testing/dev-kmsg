--- conflicted
+++ resolved
@@ -56,13 +56,6 @@
 		  seek after the last record available at the time
 		  the last SYSLOG_ACTION_CLEAR was issued.
 
-<<<<<<< HEAD
-=======
-		Due to the record nature of this interface with a "read all"
-		behavior and the specific positions each seek operation sets,
-		SEEK_CUR is not supported, returning -ESPIPE (invalid seek) to
-		errno whenever requested.
-
 		Other seek operations or offsets are not supported because of
 		the special behavior this device has. The device allows to read
 		or write only whole variable length messages (records) that are
@@ -74,7 +67,6 @@
 		and values are historical and could not be modified without the
 		risk of breaking userspace.
 
->>>>>>> 57e60db3
 		The output format consists of a prefix carrying the syslog
 		prefix including priority and facility, the 64 bit message
 		sequence number and the monotonic timestamp in microseconds,
